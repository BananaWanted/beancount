--- conflicted
+++ resolved
@@ -4672,16 +4672,14 @@
   it down. Every couple of years I clean this mess up and put it in the sections
   above.
 
-<<<<<<< HEAD
   - Allow plugins to run before and after booking; this would make it possible
     for plugins to run on CostSpec and fill in more information. In fact, maybe
     the booking process itself could be moved to a plugin. This coudl be a
     powerful idea, in that it would clarify the distinction between the two
     streams of transactions.
-=======
+
   - Add support for this data source: https://www.alphavantage.co/documentation/
 
->>>>>>> 1dee8535
 
   - Sometimes it might be useful to end the stream of useful transactions at a
     particular point in the input file. Normally this is best done by filtering
