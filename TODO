-*- mode: org -*-
beancount: TODO
* Priorities

- Fix #128
- Fix #130
- Fix #131
- Make included files accumulate the state of their DisplayContext.

{booking}
{holding}
{balance-where}
{autogroup}
{deprecation}
{review-dcontext}
{write-intro-doc}
{commodity-required}

Export this to a CSV file and a Google Spreadsheet:

  bean-query $L "select date, flag, joinstr(other_accounts), description, position, balance where account ~ 'Caroline' "


* Settlement Dates (Split & Merge)

  In http://furius.ca/beancount/doc/proposal-settlement, I describe the problem
  of merging two half-transactions that occur at different dates, pulled by
  importing from two different accounts into a single one. I also discuss that
  this problem is dual to that of providing a way to input a single transaction
  with legs posting at different dates. These two problems are related and will
  be dealt together by providing additions to the syntax and some plugins as
  well.

  - Including the email thread with mharris & redstreet0 in the settlement doc.

  - Review all the documentation to convert "transfer account" to "clearing
    account" everywhere; that's the correct name for this idea (thanks Filippo).

  - Limbo accounts: Start a document on handling limbo accounts, summarize all
    info from emails. (BTW, these are called "Clearing Accounts"; rename all docs)

  - You need to be able to support a single transaction that gets amortized over
    time.

** Dated Postings

  - In order to create multiple similar transactions at many dates in one
    syntax' entry, you could allow overriding the date on each posting, e.g.:

       2013-04-01 * Blah di bla
         2013-01-01  Grocery          10 USD
         2013-02-01  Grocery          10 USD
         2013-03-01  Grocery          10 USD
         Cash

    This would create three transactions, with these dates:

        date           aux-date
        2013-01-01     2013-04-01     10 / 3.33
        2013-02-01     2013-04-01     ...
        2013-03-01     2013-04-01     ...

    Could be a nice way to make distributed transactions.

  - Move 'effective date' to the postings in my input file, using the dated
    postings feature.

  - Another idea would be to make @pad able to pad for a percentage of the
    total, so that we're able to use @pad instead of "distribution of expenses"
    entries.

* Exporting Data

  Beancount has various reports and export mechanisms, but there remain several
  flaws. I want to address some of these urgently.

  - Implement output to CSV from bean-query. This is urgent. Being able to
    export arbitrary data using the SQL syntax and import it in a spreadsheet is
    something I've often had to do manually and there's no good reason for that.
    The shell's code is already prepared to do this, it just needs to be
    implemented. (Notify redstreet)

  - Implement output to XLS as well.

  - Complete the export of holdings to a Google Spreadsheet and completely
    replace my usage of Google Finance for intra-day reporting. Part of this
    work should result in the ability to produce a spreadsheet of various
    aggregations of dimensions on each stock, e.g., report intra-day movement in
    small, mid and large cap stock positions separately.

  - Idea: Export the Posting table to a Spreadsheet equivalent, as a single list
    of postings, joining transactions by an id column. That should quiet down
    those who think you can do this with a Spreadsheet to try it out for
    themselves.

  - Write a script that, given my portfolio of ETFs, will compute the total
    exposure of AMZN (or any other stock contained within the ETF) of the entire
    portfolio value. In other words, sum up the components of individual stocks
    across all ETFs and mutual funds, and reaggregate by those individual
    stocks. I believe that there is much overlap.

* Documentation

  I have a number of documents pending to release, some of which for part of the
  Benacount Cookbook which exists to provide guidance on selecting accounts and
  methods to book various things.

  Tasks:

  - "Introduction to Double-Entry Booking." The most important one is this intro
    doc. I have a very clear idea of how I want to present this, but for some
    reason I've written everything else and left this for last. I had a couple
    of shots at it but never really finished it. This document will also contain
    a section to explain how inventories "work", that is, how amounts posted to
    them are matched against their existing contents. Complete this doc first.
    {write-intro-doc}

  - "Cookbook: Taxes." I have a nearly complete cookbook document on booking
    taxes. It's timely [April 2016] and I should try to complete that now for
    this reason.

  - "Cookbook: Health Care". I have a nearly complete cookbook document on
    booking health-care costs. Tracking health-case costs in the US has caused
    me headaches occasionally but I've managed to come up with a nice framework
    for doing so. I need to finish this document to share this. (Ideally with
    DEDUC and COPAY legs explanation. Write an accompanying plugin to insert the
    deductible tracking and what-not.)

  - "Property sale example." Beancount was begun shortly after buying my first
    real-estate property (a condominium loft in Montreal). Because of this, I
    tracked _all_ related expenses in Beancount and I'd like to build an example
    script which processes my transactions to extract just those and finally
    calculate the precise return on the property, including every single little
    tidbit that was spent on it. My goal is to demonstrate that although at face
    value a profit was made, when you account for all the details you realize
    that the true return is much smaller--even potentially a loss. Part of the
    work here involves ensuring that all the input numbers can be pulled out of
    Beancount directly, without using a spreadsheet. I think that doig this
    might require some custom scripting and I intended for this use case to
    become an example of writing scripts against the Beancount API.

  - Write a worked and detailed example of generating automated transactions in
    the Plugins document.

  - Make sure this doc is linked from somewhere:
    http://furius.ca/beancount/doc/proposal-rounding

  - Create an index page of all the possible reports, from the web page.

  - Write more on saving, "Climbing the Capital Mountain."

  - Summarize Ledger's --limit --real --virtual --equity, etc. options.

  - Write a doc about how conceptually Beancount's data is really just a single
    large joined table of Transactions JOIN Postings with some repeated fields
    for inventory and tags, some data types for Amount and Inventory along with
    accompanying functions to deal with those types. This could really help a
    lot of people understand the framework for extracting data from Beancount.

** Misc Documentation Tasks

  - Write a script to automatically convert and upload the docs for the shell
    functions and what-not into a Google Docs that we can open with a web
    browser. Write a script to spit it out in a nice format and upload.

  - In the comparison doc: describe how Beancount has asset types

  - Comparison w/ Ledger doc: "balance sheet and closing of year"

  - Write a document that explains how to convert to and from Ledger and/or
    HLedger.

  - Complete "How Inventories Work?"

  - Complete intro document on double-entry bookkeepingk."
  - Complete Design Doc

  - Change documentation script to try to download to ODT format and then batch
    format to ebook

  - You should have a dedicated section of your document that explains how market
    values are reported, that is, via the unrealized gains plugin. Also provide a
    market() function, to value holdings.

  - Finally bake a PDF of all GDocs documentation and add a link to it. Should
    be mobile-friendly.




  - Merge "Getting Started with Beancount" & "Tutorial & Example" into a single
    document. See comments from:
    https://docs.google.com/document/d/1w5wWVFuPe6H2Aeex8iqCL8YfAO6xNZgzmrnRNlvxJec/

  - Merge "A Comparison of Beancount, Ledger & HLedger" & "Beancount History &
    Credits" documents into one. See comments from:
    https://docs.google.com/document/d/1w5wWVFuPe6H2Aeex8iqCL8YfAO6xNZgzmrnRNlvxJec/

  - Move the "spreadsheet / mint / quicken / quickbooks / gnucash / sql"
    comparison bit out of the "Motivation" document into the "Comparison" document.
    See comments from:
    https://docs.google.com/document/d/1w5wWVFuPe6H2Aeex8iqCL8YfAO6xNZgzmrnRNlvxJec/

  - Make the four extraction methods clear, create a "part" for the four docs.

  - Document average cost inventory booking; in doing so, include this example
    from yegle:

       "The average cost booking could also be useful in other scenarios. For example,
       when you buy gift card in various discounted price, redeem it to an account, and
       use it later. One can manually recalculate cost-basis like this:

         2016-04-15 open Assets:CC
         2016-04-15 open Assets:ITUNES
         2016-04-15 open Expenses:Movie

         2016-04-15 * "15% off giftcard"
             Assets:CC        -85 USD
             Assets:ITUNES    100 GUSD {2016-04-15, 0.85 USD}

         2016-04-16 * "no discount"
             Assets:CC        -50 USD
             Assets:ITUNES     50 GUSD {2016-04-16, 1 USD}

         2016-04-16 * "recalculate cost basis"
             Assets:ITUNES    -50 GUSD {2016-04-16, 1 USD} @1 USD
             Assets:ITUNES   -100 GUSD {2016-04-15, 0.85 USD} @0.85 USD
             Assets:ITUNES    150 GUSD {2016-04-16, 0.90 USD}

         2016-04-16 * "rent a movie"
             Assets:ITUNES    -10 GUSD {2016-04-16, 0.90 USD}
             Expenses:Movie    10 GUSD {2016-04-16, 0.90 USD}

       (http://pastie.org/private/fxtirb6nhojyqmhuop9dfq) but it would be good
       to have beancount handle it for me.

       This is exactly what I do as well, and had similarly thought it would be a great
       secondary use for average cost booking. It would be good to document this
       somewhere. Perhaps Martin would like it in one of his documents or at Simon's
       plain text accounting site/"

    When I write the document on average cost basis, I'll add this example in.

** Auto-Generated Doc

  - Integrate submitted work on auto-generating Beancount docs in the Beancount
    source code itself.

  - Create a registry of all metadata fields being used in the system, with
    documentation for each, so that it does not end up becoming a mess.

  - Create a registry of valid experiment flags. These should be documented in a
    single place as well. This is all easy. How to list the available ones
    (bean-doctor should be able to do this from the registry).


** Presentation

  I'd should build another couple of presentations on Beancount. I'm thinking of
  making a few videos this time around, something that would be situational and
  educational.

  - Use impress.js to built a visualization of the DE method

  - Use photos of white board instead of Slides, use post its, maybe a chalk
    board. Do something original.

  - Record a video, that's an easy way to explain how this works.

  - IDEA!!!  Use drawings a-la-ThinkBig or whatever it is. This will be the
    perfect medium for this. Mix it with video. Start writing a detailed script.

  - Script 1: Begin with a USB key in hand. "On this 8 GB USB key, I have all of
    8 years history of financial transactions in my life. Every single price
    paid that went recorded into an account it these."

  - Script 2: Motivate by speaking of the results, ask "Wouldn't it be great if
    a single system could do all of that?" Explain that the task of inputting
    all the data in a single system is a lot less work than producing all the
    different reports IF you have a unified system. Beancount!

  - Slide: 4 methods: bean-web, bean-report, bean-query, write script + plugin

** Padding Documentation Review

  Some users have found themselves very confused about the intended usage of the
  Pad directive. Its documentation should be reviewed and improved
  substantially.

  - Put this in the docs to explain "pad"

     > > Ok, restarted example, let's say you begin
     > > accounting in dec 2013, you'll have this:
     > >
     > >   2010-01-01 open
     > >   2010-01-01 pad
     > >   2013-12-04 balance
     > >   2013-12-08 * ...
     > >   2013-12-11 * ...
     > >   2013-12-17 * ...
     > >
     > > eventually, moving forward, you'll get to 2014:
     > >
     > >   2010-01-01 open
     > >   2010-01-01 pad
     > >   2013-12-04 balance
     > >   2013-12-08 * ...
     > >   2013-12-11 * ...
     > >   2013-12-17 * ...
     > >   2013-12-22 * ...
     > >   2013-12-29 * ...
     > >   2014-01-02 * ...
     > >   2014-12-04 balance
     > >   2014-12-06 * ...
     > >
     > > Allright, now you decide you like this, and you
     > > want to enter statements before you started.
     > > You find your paper statement for november, and
     > > fill in:
     > >
     > >   2010-01-01 open
     > >   2010-01-01 pad
     > >   ; here you insert
     > >   2013-11-04 balance
     > >   2013-11-08 * ...
     > >   2013-11-18 * ...
     > >   ...
     > >   ; this is what was there previously
     > >   2013-12-04 balance
     > >   2013-12-08 * ...
     > >   2013-12-11 * ...
     > >   2013-12-17 * ...
     > >   2013-12-22 * ...
     > >   2013-12-29 * ...
     > >   2014-01-02 * ...
     > >   2014-12-04 balance
     > >   2014-12-06 * ...
     > >
     > > Great. Now, notice how the balance for
     > > 2013-11-04 is probably different than that of
     > > 2013-12-04. If instead of a pad directive you
     > > had added a manual adjustment, you'd have to
     > > change it here. This is the beauty of the pad
     > > directive: it automatically does it for you.
     > >
     > > Now, let's keep going backward in time. You dig
     > > around your records, you find September's
     > > statement, but you cannot find the statement
     > > for October, maybe it's lost, or somewhere
     > > else. Fine! You insert a pad directive to
     > > account for those missing transactions:
     > >
     > >   2010-01-01 open
     > >   2010-01-01 pad
     > >
     > >   2013-09-04 balance
     > >   2013-09-05 * ...
     > >   ... september transactions
     > >   2013-09-30 * ...
     > >   2013-10-04 balance
     > >
     > >   ; padding for missing October statement,
     > > where is my statement?
     > >   2013-10-04 pad
     > >   2013-11-04 balance
     > >
     > >   ... november transactions
     > >   2013-11-08 * ...
     > >   2013-11-18 * ...
     > >   ...
     > >   2013-12-04 balance
     > >
     > >   2013-12-08 * ...
     > >   2013-12-11 * ...
     > >   2013-12-17 * ...
     > >   2013-12-22 * ...
     > >   2013-12-29 * ...
     > >   2014-01-02 * ...
     > >   2014-12-04 balance
     > >
     > >   2014-12-06 * ...
     > >
     > > This is the full example.

Improve this bit:

    >   But the detailed explanation cannot be found. There's only one phrase: „Think
    >   of the Equity account as something from the past that you had to give up in
    >   order to obtain the beginning snapshot of the Assets + Liabilities balance.“
    >
    > Great comment. I'll improve this.

 More user comments:

    >   After doing my research, I found about debits and credits, which in Beancount
    >   you represent with positive numbers and negative numbers respectively. I
    >   found that having a name for each group of accounts helps me to think of them
    >   at the same time, e.g. Liabilities+Equity+Income as part of a common thing,
    >   instead of having to research each of it independently.
    >   In the documentation you start speaking about numbers, then about signs, then
    >   about grouping the accounts. Maybe it's better to go top-down and start
    >   saying that there are two types of account (usually +, usually -) and then
    >   divide each group further.
    >
    > I will change that, thanks for the comment.

** Contributor agreement

  * See note at the bottom of: https://github.com/fourier/ztree

      Since ztree is a part of GNU ELPA, it is copyrighted by the Free Software
      Foundation, Inc.. Therefore in order to submit nontrivial changes (with total
      amount of lines > 15), one needs to to grant the right to include your works in
      GNU Emacs to the FSF.

      For this you need to complete this form, and send it to assign@gnu.org. The FSF
      will send you the assignment contract that both you and the FSF will sign.

      For more information one can read here to understand why it is needed.

      As soon as the paperwork is done one can contribute to ztree with bigger pull
      requests. Note what pull requests without paperwork done will not be accepted,
      so please notify the maintainer if everything is in place.

  - Great example (from Camlistore project link):
    https://cla.developers.google.com/about/google-individual

** Google Docs

  - Write a script to download and bake all my PDFs docs in a
    mobile-friendly format.

  - I'd like the documentation links to open in "View" mode by default, YET
    still allowing the user to switch to "Suggestion" mode if they want to. See
    project volteface to complete this, this does not have to be a part of
    Beancount, this should be its own presentation project.

* Complete Display Precision Work

  Automatically determining the required number of fractional digits to render
  numbers with in reports can be surprisingly more complicated than it appears.
  Statistics on the numbers visible in the input file can be used to figure out
  good default values and options exist to override them. In addition, while
  some numbers should be rendered at their most common precision, other
  numbers--prices and rates--need to be rendered at a higher precision.
  Moreover, numbers rendered from an import tend to be produced with the minimal
  number of fractional digits but to render them nicely we should normalize that
  to the most common precision, while rendering more digits if they are present.

  For all the reasons above, at some point I built
  beancount.core.display_context, which provides an accumulator ("context") for
  statistics on precision and a formatter that can be passed around and used by
  the various rendering methods to produce sensible output.

  Tasks:

  - At the moment, the Formatter objects are defined to render a single
    precision for its numbers; this is problematic, because some of the
    to_string() routines of the core objects print out units, cost and price
    numbers at the same time. The Formattter object needs to be extended to
    support formatting all three.

    * Then, the core data structures should be reviewed for correct usage of
      this new, better formatter object.

  - When I implemented the display_context, I did not review the entire codebase
    for consistent usage. I'm a bit ashamed to admit that some of the code uses
    it, and some doesn't. It was a bit thorny to implement and after spending
    much time getting it to work right I did not finish converting all the
    existing code to it (I should have). In particular:

    * The reports code does not use it everywhere. Review all reports code for
      proper use of DisplayContext.

    * In particular, review the bean-web and bean-query use the DisplayContext
      object in order to render all their numbers. (Users are noticing, this is
      annoying.)

    * bean-web does not use it everywhere. Review all that code.

    * The rendering code used by bean-query has a DecimalRenderer object which
      uses its own method for determining the precision should clearly be
      converted to use the DisplayContext instead.

  - In beancount.ingest, in order to redner numbers pulled from imported data
    nicely for user review, I need to create a new rendering type of
    max(MAXIMUM, MOST_COMMON) for the DisplayFormatter. This type will always
    render at least the most common number of fractional digits but if required,
    render more fractional digits. I've found over time that this would be the
    most palatable rendering style to produce: learn the precision from the
    Beancount input file but render the full precision found in the imported
    files.

  - Make the printer support explicit tolerance syntax. This is crucial for
    round-trip.


  - Implement the maximum number of digits by accumulating the largest possible
    sum of all the ABSOLUTE values seen in the file. This should be a good basis
    for compute the maximum width possibly required to render with Align.RIGHT.
    There is currently a bug whereby that's not being computed correctly, the
    current algorithm is insufficient for accumulated balances, there is a
    bug.

  - Create a page in the web view that lists the various precision - by
    example - inferred in the global DisplayContext.

  - Make setting the precision from bean-example easier (provide a method to
    create that format and update without conversion on the DisplayContext
    itself).

  - In the DisplayContext, implement caching of the formatters created to
    increase speed, especially for printing a single entry repeatedly.

  - Implement reserved number of digits.

  - Add docstrings to DisplayContext.

  - In the EntryPrinter(), figure out the maximum width of accounts and set it up.
  - Add a "target num columns" instead of a "min_width_account" to the
    EntryPrinter and figure out the min_width_account automatically from it,
    depending on whether we've got render_weights on or not. Use hte longest
    possible number of integral digits required from the DisplayContext in
    order to make this tight.

  - Add an option for the DisplayContext to issue a warning if numbers are
    rendered through it that lose some precision.

  - Add "display_precision" input file option whereby the user can set the
    precision to be used by each currency.

  - This needs to be handled properly, the last column needs to have correct
    precision rendering, using the DisplayContext:

      bean-query trans-pricing.beancount 'select account, sum(position),
      cost(sum(position)), convert(cost(sum(position)), "EUR") group by account'
              account                sum_position         cost_sum_posi convert_cost_sum_position_c_
      ----------------------- --------------------------- ------------- ----------------------------------
      Assets:Investments:Cash -734.10   USD               -734.10   USD -644.2864665613480779357556609 EUR
      Assets:Investments:HDV    10      HDV {73.41   USD}  734.10   USD  644.2864665613480779357556609 EUR

  - bean-doctor context does not render all digits... it should render all the
    numbers as represented in memory. Don't round those numbers.

  - Review all the reports code and convert it all to render using the
    DisplayContext, make the query output also use it, and review rendering
    precision for cost & prices and maybe find a self-contained solution for
    passing two separate formatters somehow. {review-dcontext}

* Move Much of Core to Plugins

  Some of the functionality currently residing in the Beancount core could be
  moved to plugins. For example, processing directories for auto-creating
  document directives should not be part of the core (it's there for historical
  reasons: plugins did not exist at the time). I'd like to do that in order to
  simplify the Beancount core itself.

** Document Directives

  Document directives should be moved to their own plugin and numerous
  improvements can be carried out on them. Their association with transactions
  as well as avoiding collisions when creating them autoamtically would all be
  improvements to them.

  - Move the document option which seeks document files from directives to a
    plugin.

  - IDEA: Create a plugin that will convert "doc:" metadata to a document file,
    that will search for a unique string name in all the filenames and
    associate the filename with this directive via a link or something.

  - Write a proposal for implementing a transformation on a specific set of
    transactions, that supports capital gains with commission taken into
    account.

  - Can we automatically add a ^LINK to the document directive in order to
    associate a PDF with a document?!? -> For trade tickets. Maybe let the
    modules provide a import_link() function on the associated PDF files?
    (This is related to ^64647f10b2fd)

  - Adding the ability for links on document directives was also requested on
    the ledger-cli mailing list.

        On Sat, Apr 26, 2014 at 6:18 AM, Esben Stien <b0ef@esben-stien.name> wrote:

        "Craig Earls" <enderw88@gmail.com> writes:
         The first use in ledger-cli is to link each transaction to a document,
        which is pretty important in accounting;)

        Well no, not exactly. The thing you do in importing financial data is basically
        to funnel transactions from all of your statements from all your institutions
        in a single place in a single format with a single set of accounts, so that you
        can do reporting with a view of everything you have. Having support for a
        per-transaction link to a particular document is generally unnecessary--you can
        easily find the corresponding document by date if you need to.

        In order to associate a unique ID with a particular transaction, in Beancount
        you can use a "link" which is like a special kind of tag. I think Ledger has a
        similar feature, per-post ("tag"?). It looks like this in Beancount:

          2013-04-06 * "Invoice to Metropolis for job well done, waiting for payment."
          ^metropolis-invoice-103
             ...
             ...

        The "^...." bit is a link. You can have multiple links per transactions. The
        web interface can show you all transactions with the same link in a separate
        list (under the /link/.... URL).

        Separately, there is a "document" directive that allows you to associate a
        document with an account, e.g.

          2014-01-01 document  Expenses:Electricity
          "/path/to/filename/ConEdison-2013-12.pdf"

        Documents don't have to be declared that way explicitly: you can also tell
        Beancount about a root directory where it will find documents automatically and
        create the document entries for you. The files just have to be organized in a
        directory hierarchy mirrorring the account names exactly, and files must begin
        with "YYYY-MM-DD" to provide a date for the document. That's a simple
        convention. LedgerHub is able to move files that it recognizes to such a file
        hierarchy, so after you import the data, you file the files into e.g. a local
        git repo with all your statemetns, and your document entries show up in the
        registers. It's also a nice way to organize all your statements, so if you need
        to bring something up for e.g. a tax audit, you quickly know where to find it.

        Those two features are not related at the moment... but I think I'll add the
        ability to have links on document directives. That seems like an effective way
        one could associate a particular pdf document (given a declaration) with a list
        of transactions. You click on the link, see all the transactions + the
        document, and you can click on the document itself to see the detail. Seems
        like a legit idea.

  - Auto-doc from directories of files should ignore files already associated
    via an explicit documents directive; just ignore files with the same
    absolute name.

  - Documents found in parent directories don't end up creating a directive
    because we skip them because we only restrict to accounts which have had an
    open declaration... this is probably not what we want, in order to maximize
    the number of documents captured by this. {fa96aa05361d}

  - Idea: A link between a transaction to a document can be created by
    associating a document's checksum as the link of the transaction instead of
    a unique filename. If Beancount could associate them - and it could, it has
    access to the document files and the corpus of transactions - the web
    interface could insert a special link between the two. Maybe we could do the
    same thing with the filename as well.

  - A better idea to do this would be to allow specifying an explicit document
    directive, and finding document directives from files that are already
    specified should not re-create them. This way you can specify both the
    document and a transaction and use a common link as a natural way to
    associate them, e.g.:

       2014-06-20 document Income:US:Employer:GSU "2014-06-20.employer.0000000.pdf" ^ee63c6fc7aa6

       2014-06-20 * "PAYROLL" | "Refund for fractional shares" ^ee63c6fc7aa6
         ...
         ...

  - Document finding from files should not create documents that have been
    explicitly specified in the ledger. Avoid duplication! This is an important
    fix to make, that will allow both to co-exist together.

  - Make document directive accept links, so that explicit documents could be
    associated with specific transactions.

  - Generalize the scope of Document directives so that they don't just point to
    filenames, but can hold references to arbitrary document ids.
    * Rename the field from 'filename' to 'document'
    * Make the verification of that field against a filename option, enabled by
      a plugin.
    * Notify bw3443 about this.

  - Do we need a dedicated web page for listing all documents? This page could
    include documents without a date, could be rendered as a tree-table, with
    the list of each document in the corresponding account. Maybe that's
    overkill. DK.

*** Old Notes

  - You could define some special tags, like 'document', which could
    automatically try to find the corresponding document in the repository and
    insert a link to it in the web page. I already have a managed stash of
    document filenames... something like this:

      2014-05-20 * "Invoice from Autodesk"
        #document: 2014-05-20.autodesk.invoice200.pdf
        Income:US:Autodesk  -3475.20 USD
        Assets:US:Checking

    A document filename that does not get resolved could spit out a warning in
    order to keep the file tidy. This is a nice idea... perhaps nicer than just
    insert entries for documents, an actual link. Not sure if it would make that
    much of a difference though. Something to ponder.

    Create a plugin that will convert "doc:" metadata to a document file, that
    will search for a unique string name in all the filenames and associate the
    filename with this directive via a link or something.

** Balance Directives

  - Balance checks could also be a plugin.

** Open/Close Directives

  - I think if you relax the assumptions about having Open and Close directives
    for all accounts, those could even be moved to a plugin. Without this
    'open_close' plugin, accounts would just get auto-created and no error
    output if they weren't. With the plugin, we would have current strict
    behavior. This means that non-plugin code that requires the full set of
    accounts from a list of entries would not be able to rely anymore on the
    presence of open entries, and so would the validation.

** Pad Directives

  - Put all the Pad code into a single file as a plugin, same with Open Close,
    and Balance. Maybe we can organize those codes to be all localized in single
    files, and for many of these features, they can be implemented in
    self-contained plugins with all their codes together! openclose.py, pad.py,
    balance.py, etc. I think even 'event' directives can become those. And maybe
    a good way to disambiguate between ops adn plugins is just this... maybe ops
    is non-plugins, e.g. prices, summarize, etc.

  - Pad could be a plugin, definitely.

  - You could make the narrations for padding and summarization transactions
    specifiable via options.

** Dynamic Directives / Configurable

  - (old notes) I recently teased out that many of the basic functions can be
    implemented as individual stages of transformations on the list of
    directives. This started out as a way to add plugins by adding a custom
    transformation stage, but now I see that if I can make the parser able to
    consume generic syntax that might allow extensions, and to allow these
    plugins to specify new directive types for extensions, I might be able to
    shove a *lot* of the existing functionality into nice isolated plugin
    modules. Even functionality as basic as Balance checks. I'm not going to to
    do this in the first release, but I want to set the stage for it.

  - Make the plugins able to register types with the parser... this should
    allow the parser to call back on the plugins to create the appropriate
    types... this means true extensibility throughout! This is a fantastic
    idea... do this after v2 ship.  Maybe they get parsed as a special "Unknown"
    directive that accepts a grab-bag of strings and tags and accounts and
    amounts and they get replaced by the plugins; whatever Unknown trickles
    through would generate a warning in the errors.

  - It should be possible to make the parser accept unknown directives that
    accept an arbitrary list of accounts and string parameters, like this:

      2014-06-01 unknown Assets:US:CreditCard "Something"

* Shell and Query Language

  When I implemented the SQL shell, it was intended as an experiment, and as
  such I did not bother implementing a racial set of unit tests for it, the goal
  was to move fast. It has been an ongoing experiment for a while and now I've
  gathered enough user requirements, and I've had enough new ideas about how it
  could be improve that I should move it to the next stage.

  In particular, I really want to abstract its workings away from Beancount. The
  following would allow the shell to move out of Beancount entirely, in theory:

  1. Define an abstract table source (named columns of typed data, like an R
     DataFrame),
  2. Supporting custom data types (for Beancount's Amount, Position and
     Inventory types),
  3. Supporting repeated fields (for tags and links), and
  4. Supporting structured fields, deal with flattening properly.
  5. Supporting the calling of arbitrary Python functions from the shell.
  6. bean-query's FROM clause could move to a function, something like this:

        FROM BEANCOUNT("/home/blais/ledger.beancount", postings, close=1)

  The current functionality that the FROM clause offers can be replaced by
  providing functions for the WHERE clause to use. Basically all we need is a
  single joined table of Transaction and Postings with suitable functions.

  - Implement a new syntax to abstract away from Beancount. Output the results
    of converting the SQL query to a protobuf to instill a tighter definition
    which guarantees types. (Add the protobuf dependency.)

  - I need to implement a full battery of unit tests for the functions provided
    in the shell's environment. I've neglected to do this. Do this now.

  - Convert the environment functions from classes to just regular function
    objects, taking advantage of Python3's ability to attach datatypes onto the
    arguments and return value. This should clean up the b.q.query_env code a bit.

  - Should we validate that the query is legit before we even run it? I think
    so. Compile immediately after parsing instead of loading the Beancount file
    first. This will make failing queries return immediately, a better
    experience.

  - Wouldn't it be nice if running a bean-query could automatically upload to a
    new Google Doc and bring up the web browser interface? Do this.

  - Make BALANCES command support a WHERE clause. It’s dumb not to. {balance-where}

  - Make auto-group work. {autogroup}

** Query Language
http://furius.ca/beancount/doc/proposal-query

  - Add dot-syntax to be able to run inequalities against the balance, e.g.
    balance.number < 1000 USD, or parse amounts, units(balance) < 1000 USD.
    Some users have inferred that this would work, so it's probably intuitive
    to others too.

  - Create tests for all the realistic test cases
    Use cases:

     # FIXME: About balance reports, what is the recommended way to remove empty
     # balances? e.g. on a balance sheet when using the CLEAR option.

     # holdings --by currency:
     #   SELECT currency, sum(change)
     #   GROUP BY currency

     # holdings --by account
     #   SELECT account, sum(change)
     #   GROUP BY account

     # networth,equity:
     #   SELECT convert(sum(change), 'USD')
     #   SELECT convert(sum(change), 'CAD')

     # prices:
     #   SELECT date, currency, cost
     #   WHERE type = 'Price'

     # all_prices:
     #   PRINT
     #   WHERE type = 'Price'

     # check,validate:
     #   CHECK

     # errors:
     #   ERRORS

     # current_events,latest_events:
     #   SELECT date, location, narration
     #   WHERE type = 'Event'

     # events:
     #   SELECT location, narration
     #   WHERE type = 'Event'

     # activity,updated:
     #   SELECT account, LATEST(date)

     # stats-types:
     #   SELECT DISTINCT COUNT(type)
     #   SELECT COUNT(DISTINCT type) -- unsure

     # stats-directives:
     #   SELECT COUNT(id)

     # stats-entries:
     #   SELECT COUNT(id) WHERE type = 'Transaction'

     # stats-postings:
     #   SELECT COUNT(*)

     # SELECT
     #   root_account, AVG(balance)
     # FROM (
     #   SELECT
     #     MAXDEPTH(account, 2) as root_account
     #     MONTH(date) as month,
     #     SUM(change) as balance
     #   WHERE date > 2014-01-01
     #   GROUP BY root_account, month
     # )
     # GROUP BY root_account


     # Look at 401k
     # select account, sum(units(change)) where account ~ '2014.*401k' group by 1 order by 1;


     # FIXME: from mailing-list:
     # SELECT account, payee, sum(change)
     # WHERE account ~ "Payable" OR account ~ "Receivable" GROUP BY 1, 2;


     # FIXME: To render holdings at "average cost", e.g. when aggregating by account,
     # you could provide an "AVERAGE(Inventory)" function that merges an inventory's
     # lots in the same way that the holdings merge right now. THIS is how to replace
     # and remove all holdings support.



  - Use the display_context in the BQL rendering routines instead of using the
    display precision mode in the displayed numbers only.


  - This should fail (it doesn't):

       SELECT DISTINCT account  GROUP BY account, account_sortkey(account) ORDER BY 2;

    I think you need to apply the ORDER-BY separately, and be able to ORDER-BY
    aggregate values.


  - The OPEN ON and CLOSE ON syntaxes get on my nerves. I need something
    simpler, maybe even something simpler for "just this year". Maybe an
    auto-open at the first transaction that occurs after filtering, something
    like this:

       FROM  year = 2014  CLAMPED

    where CLAMPED means (open + close + clear) operations.


  - Add tests for all environment functions

  - Optional: Support a 'batch mode' format to process multiple statements at
    once, reading the input files only once (needs support for redirection of
    output to files).

  - Write a documentation for the query language.


  - In docs: explain four ways to "get data out": bean-web, bean-report,
    bean-query, write script.


  - Create a setvar for style (boxed, spaced, etc.)


  - Rename 'change' column to 'position', and support dotted attribute name
    syntax. It should map onto the Python syntax one-to-one.


  - Compute the special 'balance' row and produce journals with it.


  - Cache .format methods in renderers, they may be caching the formatting
    themselves. Time the difference, see if it matters, look at CPython
    implementation to find out.

  - The current number formatting code truncates numbers longer than the mode
    and should be rounding it. Make it round.

  - Another problem is that although the mode of the precision could be
    selected to be 2, if other currencies have a higher maximum, numbers with
    greater precision than that will render to more digits. This is not nice.

  - The insertion of unrealized value in this test query is the reason we have
    14 digits of precision; this is not right, the unrealized entries should be
    generated with less precision, should be quantized to the mode of the
    precisions in the input file itself:

       select account, sum(units(change)) from close on 2015-01-01   where account ~ 'ameritra'   group by 1 order by 1;


    Time to write test for this, for the mode rounding.


  - Convert the amount renderer to use the display-context.


  - Render with custom routine, not beancount.reports.table

    * Find a way to pipe into treeify
    * Deal with rendering on multiple lines, e.g., for inventories with multiple positions


  - Implement set variables for format and verbosity and display precision and what-not



  - Support matching on other than Transactions instances.

  - You could apply an early limit only if sorting is not requested, stopping
    after the limit number of rows.

  - Implement and support the ResultSetEnvironment for nested select quereis.
    (Actually allow evaluating the SQL against generic rows of datasets.)

  - New columns and functions:
    * Add date() function to create dates from a dateutil string
    * Support simple mathematical operations, +, - , /.
    * Implement set operations, "in" for sets
    * Implement globbing matches




  - Flatten should parse closer to distinct keyword, as in SELECT FLATTEN ...

  - Maybe add format keyword followed by the desired format instead of a set var
    (or add both)

  - Redirecting output should be done with > at the end of a statement

  - "types ..." : print the inferred types of a statement, the targets, or maybe
    that's just part of EXPLAIN? DESCRIBE? Describe prints all the columns and
    functions in each environments? Or is it HELP?

  - BALANCES should use and translate operating currencies to their own column,
    and it should just work automatically. It should pull the list of operating
    currencies and generate an appropriate list of SELECT targets.

  - Create an "AROUND(date, [numdays])" function that matches dates some number
    of days before or after. We should be able to use this to view transactions
    occurring near another transaction.

  - This causes an ugly error message:
    beancount> print from has_account ~ 'Rent';

  - That's weird, why didn't those get merged together, investigate:

     beancount> select cost_currency, sum(cost(change)) where account ~
     'assets.*inv' group by 1 ;
     ,-----+-----------------------------------.
     +-----+-----------------------------------+
     | CAD | XXXXX.XXXXXXX0000000000000000 CAD |
     |     | XXXXX.XXXXXXX0000000000000000 CAD |
     | USD |                                   |
     `-----+-----------------------------------'

    This is probably due to lot-dates not being rendered.

  - You need to support "COUNT(*)", it's too common. r.Count(r.Wildcard()).

  - The shell should have a method for rendering the context before and after a
    particular transcation, and that transaction as well, in the middle. This
    should replace the "bean-doctor context" command.

  - As a special feature, add an option to support automatic aggregations,
    either implicitly with a set-var, or with the inclusion and support of
    "GROUP BY *", or maybe "GROUP BY NATURAL" which is less misleading than
    "GROUP BY *". Or perhaps just "GROUP" with the "BY ..." bit being optional.
    I like that.

    Although MySQL treats it differently: "If you use a group function in a
    statement containing no GROUP BY clause, it is equivalent to grouping on all
    rows. For more information, see Section 12.17.3, “MySQL Handling of GROUP
    BY”."



  - For the precision, create some sort of context object that will provide
    the precision to render any number by, indexed by commodity. This should be
    accumulated during rendering and then used for rendering.

  - Provide an option to split apart the commodity and the cost commodity
    into their own columns. This generic object should be working for text, and
    then could be simply reused by the CSV routines.

  - Add EXPLODE keyword to parser in order to allow the breaking out of the
    various columns of an Inventory or Position. This design is a good balance of
    being explicit and succint at the same time. The term 'explode' explains well
    what is meant to happen.

       SELECT account, EXPLODE sum(change) ...

    will result in columns:

        account, change_number, change_currency, change_cost_number, change_cost_currency, change_lot_date, change_lot_label



  - Idea: support entry.<field> in the targets and where clauses. This would
    remove the need to have duplicated columns, would make the language simpler
    and more intuitive.


  - Idea: Another output data format for the reports/query language could be
    parseable Python format.



  - (query syntax) It *would* make sense to use full SQL for this, even if the
    aggregation method is an inventory.

      targets: units, cost, market, lots
      data-source: balances, journal, holdings
      restricts: ... all the conditions that match transactions, with = ...
      aggregations: by currency, by day, by month, by account (regexp), etc.
      other: filter display, pivot table (for by-month reports), max depth

    You would render these as a table.

  - Implement a "reload" command to avoid having to leave the shell after the
    file changes. Maybe we should even have an "autoreload" feature that just
    kicks in before a query, like the web interface.


  - Move bean-example to being just a doctor subcommand; we really don't need to
    make that a first-class thing.

  - Support constants for flags, e.g. flags.conversion is equivalent to 'C'.
    Add those to our existing unit tests.

  - Create test cases for all query_env, including evaluation. The list of tests
    is currently not exhaustive.


  - Operating currencies getting pulled out are necessary... maybe do this in
    the translation?

  - Support COUNT(), and COUNT(*), for this question on the ledger-cli list:
    https://groups.google.com/d/msg/ledger-cli/4d9ZYVLnCGQ/ZyAqwZE-TBoJ
    Try to reproduce this specific use case.


** V2

  - I think we can do prety well like this:

      SELECT ... FROM transactions|postings|balance|...
      WHERE ANY(...)
            ALL(...)

    I'm not sure where OPEN CLOSE and CLEAR all fit though.

  - The table provider should support two kinds of fields: single and repeated.
    Repeated fields include Position, but also Tags. By default, rendering
    should put the entire contents in one cell/line, all only when using
    BROADCAST or FLATTEN should multiple lines be created. Maybe the Inventory
    datatype could be removed and instead be provided as a repeated field of
    Position instances.

  - The ad-hoc alignment of numbers present in the query_render.DecimalRenderer
    code should be removed, and all rendering should occur via DisplayContext.

  - Numberification should probably occur with a flag of some sort, or perhaps a
    shell variable. Not sure.

  - A better representation of a query should be produced, perhaps in a
    protobuf, with cross-reference capability and the ability to create a
    processing tree for each row.

  - Dot syntax should definitely be supported. This is how we'll get rid of the
    FROM clause.

  - Keep in mind that the booking branch might break a lot of user queries.

  - "SELECT *" should really render _all_ the possible fields, not just a
    sensible subset. This has been annoying me a lot.

  - The compiler should output Python code to evaluate and process the results,
    instead of interpreting the tree of operations.

  - In bean-sql, render out the tags to their own table and create a 1:N join
    table for them. In Beancount, provide a new table of tags. Either way. Tags
    could be their own table.

** Queries from Files

  I'd like to build some features to name, store and retrieve a user's
  particular queries from their input files and run them.

  - Provide a way to save and easily render a query, from the input file. e.g.

      2015-09-23 query "cash" 'SELECT CONVERT(SUM(position), "USD") WHERE account ~ "Cash"'"

    Typing "cash" in the shell should run this query.

    Also, there should be an option to bean-query (or less likely, a dedicated
    command) to generate all the queries defined in an input file.

* SQLite3 Integration

  - Another area of shell experimentation is that I should build some way to
    provide Beancount's input as a virtual table in SQLite3, even if it's not
    possible to implement custom datatypes. I can't foresee using this myself
    but I can imagine other people getting creative with this, and Beancount
    could benefit from having the full set of SQL operations from SQLite
    available to play on its data.

    Note that this is distinct from bean-sql: bean-sql first loads the input
    into a table. What I'm thinking of instead is to create a virtual table,
    directly from the input file, without a conversion step. (Of course, if I do
    that, bean-sql's capability should be subsumed by this new tool.)



* Import (Ingest)

  In Q1 2016, I converted the entire LedgerHub codebase to a leaner, simpler and
  better set of code under beancount.ingest. I finished all the work to convert
  what was previously there and while I'm quite happy with it, my original ideas
  for what the import code could do went a bit beyond what it currently does. It
  involves a number of small but impactful improvements, such as adding an
  on-disk cache so that repeating slow conversions (e.g., from PDF) would not
  have to be repeated, or to carry out some default cleanup up common input
  files. I also want to add a good CSV importer, and maybe a QIF one.

** CSV Importer

  - Create a good, default, useful, configurable importer for CSV files.

  - Write a CSV file sniffer that automatically infers which columns should
    match which fields. Try to make this smart, e.g., if some column "mostly"
    increases, it would be the balance column. This should be for fun (I don't
    need it).

  - Use new CSV downloads to build the importer; start using it.

  - The sniffer should support column types:

    * Date
    * Description
    * Change
    * Credit
    * Debit
    * Balance

    And should tolerance some cross-checking of the balance against the amounts.

** Solve Slowness Problems on Mac

  - Trying to bean-extract from LC on Mac takes FOREVER. Debug this thing
    damnit.

  - Implement on-disk cache now.

  - Implement logging of time take by each importer (verbose switch). In
    find_imports(). Do nice logging.

  - Fix ugly importer names from my configuration.
  - Uniformize all directory names from my configuration.

** Auto-Insert

  - AWESOME IDEA: Write a script that, given an input file with various sets of
    transactions, will find sections with most similar transactions in a
    destination file (the main file) and automatically insert those transactions
    in the destination file in the right place and run a diff with it. This
    should be part of the import suite. Do this as a post-process to import!
    Maybe use org-mode or other separators as a way to segregate groups of
    transactions.

** Regression Testing Improvements

  - Make example and real importers into properly named modules, not package
    __init__.py files and move tests to their own _test.py files, as per usual.

  - Improve the regression testing utility function: Allow the _test files to
    source outside of the same directory, but keep it easy to do so as well.
    Some people may want to share their importers yet test on real data too.
    This should be well supported. (For 'beansoup'.)

** Future Features

  - When multiple files match (as is the case for the A:CA:R importer) make
    file_one_file() put a copy of the file in each place instead of issuing an
    "Ambiguous accounts from many importers" warning.

  - Make beancount.ingest.importers.regexp.RegexpImporterMixin accept a
    "convert" optional argument that would be called by its get_text() method,
    and would allow us not to have to derive in order to support non-text files.

  - Implement formatting that's "minimum most-common" and use it on the
    importer's output, it would really improve the output of it, which is
    currently literal, e.g., it just prints what's from the file, at that
    precision. I hate correcting those manually.

  - In identify, mark as ambiguous if two handlers match.

  - Run directories check on each run of file? Disable with an option.

  - Make sure that when an exptest fails it includes the filename of the test
    somewhere in there; it's annoying when it's not present there.

  - Printing transactions should use the maximum precision between display
    context and natural. Create a new DisplayContext style, on top of "COMMON"
    and "MAXIMUM", call it something else, perhaps "COMPLETE". Should be max of
    context and natural.

  - Implement on-disk caching for conversions. This is important--it's quite
    frustrating to wait a few times too many. Do this now.

  - The code that auto-files statements needs to detect and de-dup files which
    have the same contents, because it is likely some files will be downloaded
    twice, it happens a lot.

  - When payee == narration, remove one of the two. This should be a generic and
    simple enough check to apply. This is a common occurrence.

  - There should be an automatic check that the accounts output by the
    extraction are all valid Beancount/Ledger account names.

  - Duplicate entries should cover all directive types (for balances).

  - Also, similarly, if one is entirely contained in the other, as happens often
    in OFX files, remove one. For example, here's what some OFX imports may
    look like with the current OFX importer:

       "DDA WITHDRAW MG21       MTL QC A / DDA WITHDRAW MG21       MTL QC ABM OPS MTL ABM O    MONTREAL      C AN"

  - Validation of directories (aka bean-doctor directories) should be
    automatically invoked by bean-file, and that would make sense.

  - Implement some hook to provide your own auto-categorization.
  - Provide some module that will attempt to categorize automatically, that can
    be inserted into this auto-categorization hook.

  - It would be super awesome if you could automate away the insertion of new
    transactions in the input file, following the previous transactions...
    we can find a heuristic to do this. That would be _really_ cool.

  - We will want to somehow "normalize" and merge payee names, because some of
    that differ very little are obvious for the same business... this would be
    useful. What kinds of tools will we need for that?

    Clean Import: The new importers should be able to strip the non-payee parts
    of the payee name, e.g. NEW YO, SAN FR, etc. Maybe we could let the user
    provide a filter function to sanitize the names of the payees, or maybe more
    generally just a filter on the entries before printing them out. This way
    you could provide your very own custom filter function that cleans up
    anything you don't like.

  - Importer should warn when not all the sections within have importers for it
    (R. OFX has many sections and one of the sections I needed - credit line -
    was missing in my importer config, so I discovered this). If we do this,
    this means that we may want to provide a "no-op" importer in order to
    silence that warning in case that's what's desired.

  - Write a generic import routine that will try to heuristically match
    partially completed transactions from an existing Ledger. Use some NLP or
    somesuch matching algorithm.

    Given some incomplete transactions, complete them heuristically based on
    previous contents of the ledger. This should make import a lot easier. This
    should be generic and work across all importers, a single function call.

  - Provide the previous ledger as input to extract(), some people may want to
    do per-account matching. See Filippo's request on this, whereby he wants to
    use the previous ledger's list of accounts to configure his importers. I
    suggested he load the previous file explicitly (taking advantage of the
    cache) in his configuration for now, but this is something I may want to
    revisit in the future.

  - In ingest, use /usr/bin/strings as a last resort if all other PDF converters
    fail.

  - When we import, if a file was not detected, don't spit out an org text
    line. Still doesn't work.

  - Deal with the problem of matching Google Wallet amounts directly... attempt
    to match a matching directive in the other account, and insert a link into
    the imported one.

** GnuCash

  - Write a converter of GnuCash XML files into Beancount.

  - Contact xentac@ for an example GnuCash input file with 2-3 years of data.
    Willing to share (see email).


** Betterment

  - Process xentac's Betterment example PDF for the booking branch, that would
    be great input for a PDF converter, and figure out which lot identification
    method Betterment uses for tax-loss harvesting and rebalancing.


* Make Commodity Directives Required
{commodity-required}

  Zhuoyun Wei made a comment on a doc that account names are required to be
  declared by default while commodities don't. However, at this point they both
  have dedicated directives to declare them. Commodity directives are so far
  only used to hang metadata off of them. He suggests that Commodity directives
  should be required to be present by default. It would make the behavior
  similar as that of accounts. It would be more pedantic by default. Instead of
  a check_commodity plugin I could provide an auto_commodity plugin similar to
  auto_accounts, so you could use that in order to not bother. The stream of
  transactions would assured to always contain a Commodity directive if one
  appears, like for accounts.

  https://groups.google.com/d/msg/beancount/RHaV16bXlJs/Gyy5plujFgAJ

  - Do this.

  - OLD DESCRIPTION: options['commodities'] is currently where the list of all
    commodities seen from the parser lives. The
    beancount.core.getters.get_commodities_map() routine uses this to
    automatically generate a full list of directives. An alternative would be to
    implement a plugin that enforces the generation of these post-parsing so
    that they are always guaranteed to live within the flow of entries. This
    would allow us to keep all the data in that list of entries and to avoid
    depending on the options to store that output.

    This should probably be combined with a similar step that similarly
    enforces all unopened accounts to have an Open directive as well.

  - Make the onecommodity plugin skip accounts with multiple declared
    commodities. It should apply only to accounts which have no declared
    commodities. Then turn it on in my own file.


* Booking

  The 'booking' branch is one of the biggest branches ongoing in Beancount: it
  implements the proposal at http://furius.ca/beancount/doc/proposal-booking. It
  essentially consists in three big changes: (1) it allows a lot more
  opportunities for interpolating missing input, and (2) it changes in how lots
  are applied to inventories. Input specified in reducing lots will be
  interpreted as a partial match specification against the inventory of the
  corresponding accounts. This should allow users to provide the minimal amount
  of information and produce a specific lot. Augmenting lots always inherit the
  date of their transaction which will allow us to report on trades correctly,
  including automatically determining short vs. long-term holding periods, and
  finally (3) it introduces syntax to automatically merge lots together in order
  to deal with average cost booking. These changes will also allow aumatically
  resolution of ambiguous lots which will invoke a particular method chosen by
  the user, e.g. FIFO booking.

  In order to carry on during the tax season for TY2015, I implemented a kludge
  in the "carry_date_and_book_cost" branch. This will get removed.

  Tasks:

  - In the average cost method, add an option to determine whether explicit lot
    information should just be lost silently or if it should trigger an explicit
    error.

  - When lots are merged in AVERAGE booking, decide whether to keep the older or
    youngest lot using an option (add an option for this).

  - Make the "reduction_method" (rename from "booking_method") per-account and
    support the old method in the new code, as "FIFO". It really just is FIFO
    but now there will be lot splits instead of single lots being merged; this
    should work. Or you could call it "PRICEONLY".

    * Provide a global option "reduction_method" for its default value across
      all accounts. Set the default to "PRICEONLY" so that no changes occur by
      default.

    * Dispatch the new 'full' booking method to reduction_method "STRICT".

    * Support "NONE" and "AVCO" after that.

    * "AVDO" should be able to work even without the star marker.

  - Remove the horrible CARRY_DATE_AND_BOOK_COST kludge; do this by finishing
    the 'booking' branch and making the lots conform exactly to those present in
    the inventory balance, so that the inventory booking can proceed by
    comparing the entire cost object precisely...

  - Complete testing incomplete output with CostSpec:

    - This causes a problem because a tag is parsed in '#9.95':
      10 AAPL {45.23#9.95 USD}

    - Make sure parsing {3.00 # USD} does not produce the smae CostSpec as {3.00 USD}.

    - Remove OLD comments from parser.py and update the description to use the
      xposition class.

  - Remove the beancount.ops.documents plugin, or perhaps make the loader
    operate in a raw mode, e.g. not running any plugins.

    egrep --include='*.py' -srn 'parse_(string|file)' /home/blais/p/beancount/src/python/beancount

  - Write test for beancount.parser.booking_full.

  - Merge beancount.core.interpolate into booking.
  - Merge beancount.ops.validation.validate_inventory_booking() into booking.

  - This causes a problem because a tag is parsed in '#9.95':
    10 AAPL {45.23#9.95 USD}

  - (Annoyance) Make interpolation.balance_incomplete_postings() return a new
    object and not work destructively. No reason not to.

  - (Annoyance) All functions that return an (entries, errors, options_map)
    triple really should return (entries, options_map, errors), in this order.

  - Improve the ability to detect a user-specific tolerance in
    is_tolerance_user_specified(). This heuristic is not great, find some better
    way.

  - Create a b.c.data.transactions_only() function to this common type of
    filtering and grep/replace everywhere. This is just too common not to create
    a utility.

  - Unref the constants in finalizer for module, here: {48414425cf78}.

  - Write a test to ensure that an auto-posting with no effect results in no
    new posting getting inserted.

  - Implement an optional feature that disables the merging of inventory lots
    for all lots except lots without cost. In other words, if there's a cost
    object, don't even compare them or try to merge them together; only lots
    without cost would automatically merge.

    I believe that this probably wouldn't cause any problems in selecting
    reducing lots and could simplify the "rules" for how inventory booking
    works. I'd want to test it out on my real file before committing to the
    idea. Removing merging of lots-at-cost would make the merging logic simpler
    and easier to understand.

    But what about something like this? Do we want multiple lots here?

       2005-12-29 * "Dividend on NB550"
         Assets:CA:RRSP:NB550            1.340 NB550 {18.2348 CAD}
         Assets:CA:RRSP:NB550           28.646 NB550 {18.2348 CAD}
         Income:CA:RRSP:Dividends

  - Test a conversion of shares with lot-date, e.g.:

      2000-01-18 * Buy CRA
        Assets:CA:RBC-Investing:Taxable-CAD:CRA           4 "CRA1" {232.00 USD / 2000-01-18}
        Assets:CA:RBC-Investing:Taxable-CAD               -1395.43 CAD @ 0.665027984206 USD  ; cost

      2000-02-22 * CRA Stock Split 2:1
        Assets:CA:RBC-Investing:Taxable-CAD:CRA          -4 "CRA1" {232.00 USD / 2000-01-18}
        Assets:CA:RBC-Investing:Taxable-CAD:CRA           8 CRA {116.00 USD / 2000-01-18}

  - Create a command in bean-doctor which lists all of the lots and their
    changes for a particular account. This is meant to be a debugging tool for
    booking algorithms. The rendering should be clear and detailed.

  - TEST CASE: When a label is provided on a lot, make sure that the label is
    unique throughout the entire file, not just on the inventory the lot is
    being inserted into.

  - Consider whether beancount.core.interpolate.balance_incomplete_postings()
    and beancount.core.interpolate.get_incomplete_postings() still deserve to be
    in beancount.core.interpolate. I believe we may be able to remove them along
    with the "SIMPLE" booking method, and if anything, to move them to
    beancount.parser.booking_simple. I think you could probably

    * Rename beancount.core.interpolate to beancount.core.tolerances
    * Move balance_incomplete_postings & get_incomplete_postings to beancount.parser.booking_simple.
    * Move the corresponding unit tests to beancount.parser.booking_simple_test.

  - An important question: on an empty inventory, does the following transaction
    work?

      2016-04-23 * "Buy and sell on the same transaction"
        Assets:Investments:HOOL    1 HOOL {100.00 USD}
        Assets:Investments:HOOL   -1 HOOL {}

    One way to handle this would be to process all account augmentations before
    reductions. But that's not really possible, because the augmentation may
    require interpolation first. Hmmm. Difficult question. {f89b5b01e568}

  - Add an option "merge_lots" whose default value is TRUE, and which can be set
    to FALSE in order to avoid merging augmenting lots in the Inventory. It this
    is false, there's the possibillity of an inventory owning two lots which
    cannot be differentiated, and the only way for the user out of that
    situation would be to insert unique labels (indicate this somehow). Write
    unit tests for this. And try running it over my personal file to see if
    there's any instance of it ever happening (I don't think so).

  - Consider building a fromstring() constructor for Cost and CostSpec. This may
    make writing tests even easier and would complement what's there already.

  - Deal with all the FIXME cases in the new booking code.

  - Does the Inventory object require changes to make sure the dates are always
    set? Would that not make sense?

  - Write scripts to compare with the new and old method, on my own large file:

    1. Compare balances at random points in time (many of them)
    2. Compare transactions one-to-one.

  - There's a fair bit of sign change in the new booking code. Do test the case
    of negative inventories!

** Auto-Link Booking Transactions

  - Automatically create a link between transactions that book each other.
    I'm not sure how I'm going to implement that - perhaps in the lot matching,
    a hash to the original entry will be kept in the lot - but we should be
    able to update the links to all the transactions that book together.

    This will be a great debugging tool as well... a very powerful idea that
    can be implemented entirely in a plug-in.

** Original Idea for this Branch

  - Lot improvement: the lot specification on a reducing posting is only present
    to disambiguate which of the lots to reduce or match against. Maybe we
    should provide a different syntax when an expected reduction takes place,
    this would be allowed:

       (augment)
       2014-06-17 *
          Assets:US:Investing:HOOL    10 HOOL {523.45 USD / i-want-more}

       (reducing) All of the following should be allowed:
          Assets:US:Investing:HOOL    -7 HOOL ; possibly ambiguous
          Assets:US:Investing:HOOL    -7 HOOL [] ; possibly ambiguous
          Assets:US:Investing:HOOL    -7 HOOL [523.45 USD]
          Assets:US:Investing:HOOL    -7 HOOL [2014-06-17]
          Assets:US:Investing:HOOL    -7 HOOL [i-want-more]

    By enforcing a distinct syntax, the user is telling us that this leg is
    expected to reduce an existing position. This information is useful, in
    that it avoids possible mistakes. I like the explicitness of it.

    Sufficient debugging output should be provided from the "print" command to
    be able to identify which lot is being matched against and why. We need to
    provide more transparency into this.

  - FIFO or LIFO booking could be "enforced" simply by declaring the expected
    booking method of an account, and then issuing an error when explicit
    entries deviate from that method. This is an easy idea... would be very
    useful. The automatic method would only be used to resolve ambiguity! This
    is nice.

** Old Notes

  - Make a temporary hack to disable strict checks on a per-account basis. This
    will keep us going against average cost until the full inventory proposal
    is implemented.

      "The inventory booking proposal for average booking won't be implemented in
      the next few weeks... I'm tempted to think that maybe I should provide a way
      to disable the strict balance checks in the interim. This way we could enter
      the transactions without matching lots strictly... at least all the data
      would be present and the balance checks would work.  Would people think it's
      a good idea?  I would do this by extending the default value for the type of
      booking is intended to take place (as in the inventory proposal) and add a
      new value for it, i.e,. in addition to STRICT, FIFO, LIFO, AVERAGE,
      AVERAGE_ONLY, I would add NONE. I would use the proposed syntax extension for
      the Open directive, e.g.

      2014-08-84 open Assets:US:Vanguard:VIIPX    VIIPX    "NONE"

      This also means that you could setup all your accounts to remove all inventory
      booking, which results in a booking method similar to Ledger (no checks and no
      errors), by setting the default value for it, like this:

        option "booking_method" "NONE"

      This could appeal to those who would like less checks, like Ledger, or who are
      converting their Ledger ledgers to Beancount.

      Down the road, the inventory booking would use that and implement all methods,
      but for now, only the balance check would consult that value and disable the
      check if the default booking method is "NONE". I think I could easily hack that
      in in a few hours."



  - Implement the proposal


  - (design) New inventory booking:
    1. for each posting, classify by currency
    2. for each posting at cost, classify whether position augmentation or reduction
    3. For position reductions, match against inventory
    4. Within currency groups, process interpolation, including those in
       position augmentations

    It should be possible to do something like this for cost basis adjustments:
       Assets:Account         -10 MSFT {34 USD}
       Assets:Account          10 MSFT {USD}
       Income:PnL             400 USD

    (See doc on Smarter Elision for a better version of this)



  - Separate inventory booking to be implemented in a plugin. It should do
    three things:

    * Find matching lots and raise errors when not found

    * replace all partially specified lots to their fully specified versions
      (they matched lots). For augmenting lots, this means insert the date. For
      lot reductions, it means, find the matching lot and use that instead of
      the partially specified one.

    * Insert links on matching lots, so that trades can be identified a
      posteriori.

    This means, move beancount.ops.validation.validate_inventory_booking() to
    its own file and make it do the three steps above.



  (avg cost idea)

  - Docs for inventory booking: Add {* 634.23 USD} idea for average cost
    booking: there should be an optional amount, and the star just means "before
    and after". Add this to B docs.

  - PROBLEM: You need be able to provide the cost with both and addition and a
    reduction, e.g.
       -2 HOOL {* 650 USD} ;; Should be possible even if current avg cost if 600 USD
        2 HOOL {* 650 USD} ;; Means "add at this cost and then convert to avg
    cost"

    This is nice! The "*" now always means "after applying this operation,
    convert to avg cost.".



  - You should add tests to ensure that an Inventory() can never have positions
    created with a cost of the same cost_currency as the currency. This should
    be enforced in the Position object itself.

  - After it's done, merge back branch 'sanscost', and we should be able to
    make this work using the total cost value on the lots.



  - Implement a report of Trades booked in the list of filtered transactions!
    Trades should be automatically identified by the booking process, with
    its own namespace of links. Then allow producing suitable reports for trades.

  - (reports) Bring back the trades report into the mainline version, using
    inventory reductions.

  - (reports) We really do need to report on position reduction as TRADES. This
    is an important report to generate! This should be done separately from the
    improved inventory booking method.

    This report needs to include the long-term vs. short-term nature of those
    trades! The right way to do this is to run a separate plug-in that will
    add appropriate #long-term and #short-term tags or meta-data to those
    transactions, based on their booking dates..


  - Add the acquisition date to each lot, so that short/long-term can be
    calculated for the lot. The goal is to enable the automatic calculation and
    reporting of long vs. short capital gains.


** Notes Copied from Full Booking Code

  - Testing:

    * FIXME: Come up with cases where we're able to infer an AUGMENTING leg

    * FIXME: Come up with a case that would be ambiguous if not for the fact
      that one of the currencies already balances.


    # You should be able to support inference of prices as per the sellgains plugin.
    # Or should we instead have the sellgains plugin automatically insert the prices itself?
    # (I like that better).

    # FIXME: When the other amounts balance, this should be doable.
    # In this example, the first three postings in CAD balance each other.
    # the 4th posting is USD and not completely balanced, and the last is
    # unknown. We should look at the two groups of CAD and USD postings,
    # realize that the first group is already balanced and that the second
    # isn't, and automatically select the USD group.
    """
      2010-05-28 *
        Assets:Account1     100.00 CAD
        Assets:Account2     -80.00 CAD
        Assets:Account3     -20.00 CAD
        Assets:Account4      20.00 USD
        Assets:Account4    -100.00 CAD @
    """


    # FIXME: If there is only a single other group, we should be able infer the
    # price is for CAD here. Currently this raises an error.
    """
      2010-05-28 *
        Assets:Account1     100.00 USD @ 1.2
        Assets:Account2     120.00 CAD
    """


  - TODO: Conversion from CostSpec to Cost

  - Make interpolation work off of Cost instances, not just CostSpec.


  - Notes:

    varieties:

      1. No cost, no price, with currency, e.g.
           Assets:Something       213.45 USD
         or
           Assets:Something              USD
         This is obvious, it buckets into the units currency, i.e., USD.

      2. No cost, no price, no currency, e.g.
           Assets:Something
         This is an auto-posting. One of these should be replicated for every
         currency present in the transaction.


    Postings with a price define their currency:

      3. No cost with price:
           Assets:Something       1000 JPY @ 120.0000 USD
         or
           Assets:Something       1000 JPY @          USD
         We use the price currency, e.g. USD

      4. No cost and no price currency:
           Assets:Something       1000 JPY @
         In this case, we must consult the other postings. We look


    Then, we have postings with costs, which also come in two varieties:

      5. With an explicit cost currency, e.g.
           Assets:Something       100 HOOL {12.23 USD}
         Or with missing amounts, e.g.,
           Assets:Something       100 HOOL {USD}
         This clearly goes into the USD bucket.

      6. With no explicit cost currency, e.g.,
           Assets:Something       100 HOOL {2014-09-30}
           Assets:Something       100 HOOL {"1b24b1151261"}
           Assets:Something       100 HOOL {}
         These are uncategorized.

         In order to resolve these postings to a specific currency bucket, we
         implement two heuristics:

         a) If all the other legs are of a single currency and there are no
            other uncategorized legs, this posting must also book against those;
            use that currency.

         b) Otherwise, look at the accumulated ante-inventory; if there is a
            single currency for it, the posting must be in that currency.

         Finally, if we aren't able to resolve the currency of that posting
         using (a) or (b), fail interpolation/booking and skip the transaction.

    With that algorithm, we should be able to automatically resolve stock splits
    that look like this, as long as the ante-inventory contains only lots in
    USD:

      2015-09-30 * "Split"
        Assets:Investments:AAPL       -40 AAPL {}
        Assets:Investments:AAPL        80 AAPL {}

    Finally, note that postings with both a cost and a price must have a
    currency that matches, as constrained by the parser. If only the price or
    the cost is specified, we used that currency. Both a price and a cost may
    not be missing--that would leave two DOF to fill in.



** More Old Notes

  - IMPORTANT FEATURE: Implement Average Booking for 401k adjustments,
    with associated tests and syntax in the parser.

    Update for inventory.py:

      def average(self):
          """Merge all lots of the same currency together at their average cost.

          Returns:
            A new instance of Inventory, with all the positions of each currency
            merged together at cost, bringing all these positions at average cost.
          """
          logging.warn('FIXME: continue here, this will be needed to report positions')
          # FIXME: This is ill-defined, the grouping must also take into account the cost currency.

          units_map = defaultdict(Decimal)
          costs_map = defaultdict(Decimal)
          for position in self.positions:
              lot = position.lot

              cost_currency = lot.cost.currency if lot.cost else None
              key = (lot.currency, cost_currency)
              units_map[key] += position.number
              costs_map[key] += position.get_cost().number

          inventory = Inventory()
          for lotcost_currencies, units in units_map.items():
              lot_currency, cost_currency = lotcost_currencies
              cost_number = costs_map[lotcost_currencies]
              inventory.add(Amount(units, lot_currency),
                            Amount(cost_number, cost_currency),
                            allow_negative=True)

          return inventory


  - Change booking to always have lot-date and list trades automatically.
  - Report trades, all bookings should be findable after the fact using a link.
    This can be added without doing full booking.

** Link Trades

  - Create a plugin that will link together all reducing transactions
    automatically. When a transaction reduces a position, both transactions
    should have a common unique link. This should likely be done by default, by
    the new booking method, because it already requires for the matching to
    happen in order to book lots properly. This is an important new typ9e of
    report to support!


* Short Sales

  Allow and test short sales in-depth.

  - Allow short sales eventually. This should already work if all that you do is
    selectively suppress the validation check that verifies that a position at
    cost may not go negative. We could selectively suppress it by adding a flag
    to the open directive associated with an account, or maybe adding some
    special syntax in the cost specification that allows us to do this.

  - You can implement the sign check for positions held-at-cost only when there
    are other of that same commodity held at cost in the inventory in the
    opposite sign. This should allow holding short positions yet still retain
    the benefit of the check for data entry errors. It also removes what for
    most people will appear as a limitation from the docs (although with
    experience you would realize that it is not much of a limitation at atll).

  - Add tests for holding short positions.
  - Add tests for holding long and short positions in different commodities.

  - In order to relax the constraint that you may not add negative units at
    cost, we could only disallow under certain circumstances:

    * An account has received units in the opposite direction
    * If the posting cross the zero boundary. Maybe starting from zero in
      either direction could be fine.

  - Idea: Relax checks for negative values: from docs

      "PLEASE NOTE! In a future version of Beancount, we will relax this constraint
      somewhat. We will allow an account to hold a negative number of units of a
      commodity if and only if there are no other units of that commodity held in the
      account. Either that, or we will allow you to mark an account has having no
      such constraints at all."

* Cleanup, Deprecation, and Performance

  These are a number of pending tasks to tidy up the codebase in various ways.
  Some of these are more impactful than others.

** Core Cleanup

  - IMPORTANT: We need to test the return values of the Inventory.add_amount()
    method! Review and do this now.

  - Inventory: Implement a test for Inventory.get_amounts() with multiple lots of the same
    currency; they really should have been aggregated.

  - (Annoyance) All functions that return an (entries, errors, options_map)
    triple really should return (entries, options_map, errors), in this order.

  - Define a C extension module to implement D().
    This function should catch useless errors from the cdecimal library:
      Declined: [<class 'decimal.ConversionSyntax'>]
    and always provide the input string so we can debug WTF happened.

  - Reconcile all usage of account regexps to beancount.core.account.ACCOUNT_RE
    throughout the code  (grep --include='*.py'  -srn A-Z    ~/p/beancount/src/python/beancount).

  - An easy way to remove the diff_amount exceptional field from Balance is to
    move it to metadata, and this would be consistent with the goal of plugins
    using metadata for their own goals: assertions of Balance can be see as a
    feature of the plugins.

  - Rename test_util.TestCase.assertLines() to assertEqualNoWS().

  - Review all the source code to use data.filter_txns() everywhere we can. The
    data.filter_txns() function has been created but the code hasn't been
    converted.

  - Amount and Inventory and other basic classes: You could eventually support
    an implementation of __format__ which attempts to make sense of the
    different components, e.g., apply the format specifier to the number
    excluding the space required to render the currency.

  - (open directives) An invariant that we would love to have is to ensure that
    after parsing, all accounts that are used in a list of entries should have a
    corresponding Open directive for them. This would mean a variant of the
    validation routine that automatically inserts missing directives. At the
    moment, when an Open directive is missing, processing code that assumes they
    are always present might fail. We cannot insert the missing directives in
    the validation code simply because validation code is not allowed to modify
    the list of entries. We could insert a "fixup" step after validation, that
    does these kinds of automatic recoveries. Ponder this for a while.

  - (open directives) Do we need to insert Open entries for the equity accounts
    described in options? I think we could safely plop that at the very
    beginning of the entries list in the parser.

  - Document args of C functions in the same way as Python's, perhaps using the
    new Python3 syntax definition thingamajig (I forget the name, there's a PEP).

  - entries_table() really should be called postings_table().

  - Review all the code that is an effective switch/case on directive types and
    add checks for unknown directives. Make sure Commodity is being handled
    correctly. Grep for isinstance. Add else clause everywhere none was, e.g.
    https://bitbucket.org/blais/beancount/src/0e3be569f32a80411df8396d42d5e5ac3487a68f/src/python/beancount/core/realization.py?at=default#cl-292

  - Make _all_ plugins accept a configuration parameter, unconditionally. The
    interface should be this regular. Right now, some of the plugin functions
    accept configuration, some don't. This is easy and will make things more
    consistent.

** Realization Cleanup

  - You need to convert some of TestRealization to TestCheck.

** Install Cleanup

  - Don't install all the _test.py files, make sure they're not installed.

** More Testing

  - In the parser or in the validation, check that the price currency matches
    that of the cost currency, if both are specified!

       2011-01-25 * "Transfer of Assets, 3467.90 USD"
           * Assets:Investments:RothIRA:Vanguard:VTIVX  250.752 VTIVX {18.35 USD} @ 13.83 CAD
           * Assets:Investments:RothIRA:DodgeCox:DODGX  -30.892 DODGX {148.93 USD} @ 112.26 USD

  - Continue adding more of the pylint tests and make them pass. The codebase is
    almost at a point where it has all the tests from the default configuration.

  - Add a lint check that ensures the non-test files are never importing any of
    other test files.

  - You need to unit-test for multiline notes... do they work as expected?

  - Try to run the tests using 'watchr', 'sniffer', 'autonose' or other such tool.

  - Create special make target to run tests on my own large Ledger.
    This should bean-check, bean-roundtrip, bean-bake / scrape.

  - Implement a "fuzzing" input generator, that will output a very large input
    file with all possible kinds of combinations, to see where Beancount hits
    its limits and perhaps bring up some bugs from input I haven't thought of.
    This is easy and fruitful.

** Total Price Syntax Work

  - Document the @@ and {{}} syntaxes (see Matthew Harris email), especially as
    they relate to price.

  - You need to create a unit test for @@ price conversions.

  - As an aside, I see that the grammar supports @@ and {{}} syntaxes, but they
    don't appear to be documented in the language manual.

      Oh I hadn't noticed... I will document those, thank you for reporting this
      oversight.

  - When using @@ the signs should match; warn if they don't.

  - Make prices required to always be positive, including with @@, and err on
    negative amounts for prices. This will match Ledger semantics and will
    remove one degree of freedom that wasn't necessary.

** Deprecation

  Just some old things that are marked as not supported anymore; finally remove
  them all at once. {deprecation}

  - Remove the parsing of "CHECK" at some point, that was just there for
    compatibility.

  - Remove the "use_legacy_fixed_tolerances" option.

  - Remove legacy support for PIPE character in syntax, update cheatsheet.

  - Remove negative number warning and __ setting

  - In 'beancount.core.number' and 'beancount.core.amount', there are deprecated
    sections; remove them.

  - Remove support for DEPRECATED_MODULES module names.

  - Remove deprecated options, 'tolerance'.

  - Remove deprecated options, 'plugin' (replaced by a directive).

  - Remove support for deprecated variants in all option names.

  - Remove Enum from misc_utils and commit to 3.5 and above.
  - When you do this, also add @enum.unique to beancount.core.data.BookingMethod.

  - When the 'booking' branch is complete, remove deprecated support for total
    cost (e.g., {{ ... }}), we won't need it anymore.

** Parser Cleanup & Improvements

  - You need to validate the account name options (empty, or no :, use regex to
    constrain).

  - Make booking the cost on the same currency as the instrument impossible:

       <account>      1212.023 USD {100.00 USD}

    Ditto w/ the price. This should only be done after allowing zero cost.

  - Add support for triple-quoted strings, which may alleviate problems we're
    seen with syntax highlighting (idea from aumayr@).

  - What happens if you specify the same plugin twice, with different
    configuration strings?

  - KeyboardInterrupts (if you press it) in the parser will cause errors:

        $ bean-report $L exportpf > /tmp/export.ofx
        blais.beancount:42041: KeyboardInterrupt:

      This is exceedinly rare but maybe worthwhile to catch regardless.

  - It would be very useful to have #ifdef syntax support. See if this could be
    integrated with cpp by preprocessing the input. This would also take care of
    #include, potentially, and I might be able to remove that feature from
    Beancount itself. Just an idea.

  - (parser) Is it possible to specify no flag on a transaction?, e.g. just the date?

       2014-07-12
         ..

    Does this work? It would be nice if it did. Make it so. This is more
    permissive and would ease the burden of conversion for users already
    familiar with Ledger. We should change the grammar so that the flag is part
    of the txn_fields. This is elegant: basically, instead of the flag taking
    the place of the transaction, the 'txn' keyword just becomes optional.
    That's it. DO THIS!

  - Add an option to the parser to not just ignore unparsed lines, more strict.

  - BUG: A transaction like this fails to parse; allow it:
      2014-02-22 * "Payee" |
        ..

  - BUG: This input file without currencies does not currently fail! This is due
    to the parser accepting incomplete input. It should fail!

      2014-01-01 * "Buy Google"
        Assets:US:Broker:GOOGL      120.00  {1212.5100 USD}
        Assets:US:Broker:Cash

      2014-04-08 * "GOOGLE INC CL C SPINOFF   ON"
        Assets:US:Broker:GOOGL     -120.00  {1212.5100 USD}
        Assets:US:Broker:GOOGL      120.00  {1212.5100 * 0.4992 USD}
        Assets:US:Broker:GOOG       120.00  {1212.5100 * 0.5008 USD}

  - When an error occurs while parsing a directive/transaction, add the ability
    to let the parser skip until the next directive and ignore the parsed
    transaction because of the error. Maybe this should be an exception
    mechanism, or just storing a flag that gets reset when the directive is
    completed. Not sure. This would be a more elegant way to deal with some
    errors.

** File Cleanup

  - Remove plugins from ops, remove algorithms from core:

      (Also remove "documents" option and move that as input to this plugin.)
      b.ops.documents       -> b.plugins.documents  (not sure if breaks)

      b.core.getters        -> b.ops.getters (does it add deps?)
      b.core.realization    -> b.ops.realization (does it add deps?)

** Prices Cleanup

  - Make the code finding lists of commodities for holdings and price reports
    use the same code as beancount.prices.find_prices. Also, this should  really
    just be renamed beancount.prices.find_commodities and perhaps be moved up to
    beancount.ops.

      src/python/beancount/ops/holdings.py
      src/python/beancount/reports/price_reports.py

  - Remove the final traces of the "quote" metadata field from holdings:

      /home/blais/p/beancount/src/python/beancount/ops/holdings.py:153:      Commodity directive from its 'quote' metadata field.
      /home/blais/p/beancount/src/python/beancount/ops/holdings.py:190:            quote_currency = commodity_entry.meta.get('quote', None)

    Nothing else uses this anymore, this needs to go too.

  - Issue warnings when fetching prices with dates that are too far from the
    requested dates. We need to find a way to issue a global tolerance for this,
    that indicates to the user to fill in missing prices that are required to
    carry out particular reporting tasks.

  - Price entries should have extra metadata to disambiguate between implicitly
    created prices, linking to the original transaction that created them, and
    explicitly created ones.

** Example Files Cleanup

  - Convert example file to use beancount.plugins.ira_contribs plugin for mirror
    accounting.

** Revise Dependency Graph

  As I'm moving to a system with more plugins and less code in the core, and
  with the intermediate reports stage instead of just the web interface, it's
  becoming clearer where some files need to move.

  - Make various attempts to simplify depgraph, we want to ship with a really
    lean dependency graph.

  - ops & plugins should not depend on parser...

      * Move beancount.parser.options to beancount.core.options
      * Move beancount.parser.printer outside parser, ideally, or just factor the
        dependencies separately.

  - If you want to be consistent with the script names, rename
    beancount.reports to beancount.report. This way, bean-* matches a single
    package name. Just saying.

  - Emerge a principle for where the following files should separate, or merge
    the two modules:

      beancount.ops.*
      beancount.plugins.*

  - beancount.core.realization: Look at deps for beancount.core.realization and
    move it upstream where it makes sense, maybe ops.

  - beancount.core.getters: Should this move to ops as well? Check the
    dependency tree, see if it makes sense.


** Improve Balance Checks

  - An important option exists around the behavior of balance checks: Should
    balance checks bring their balance to the balance amount? In other words,
    should a balance check imply an automatic, on-demand Pad behavior on
    failure? This has an impact on following balance checks further in time. The
    current behavior is not to pad a failure, so if there are multiple balance
    checks, a single mistake before them would generate a number of errors. An
    equally valid behavior would be to trigger only a single error, isolating
    the periods between balance checks. Both semantics have advantages. You
    should provide an option to ustomize this behavior, the user should be able
    to choose. option "pad_failing_balances".

** Tagged Strings

  - Make tags and payees output "tagged strings", with their own data types. You
    can derive from str. These new objects should behave exactly like 'str' but
    carry over their type. This would be in force for tags, account names, and
    currencies.

    You need to write some careful testing to figure out what happens on
    concatenation, etc. with these types.

  - If you do this, you can make the Custom directive not output pairs of
    objects for its 'values' attribuet; instead, you'd use the data type of the
    str object itself.

** Improve Errors

  - Enhance error reporting! Make all errors possibly hold on to a list of
    entries, not just one. Many, many errors will benefit from this.

  - The creation of exceptions should be made easier: each error class should
    inherit from a base class that is able to accept an optional list of
    entries, that would automatically render the fileloc of each of those
    entries, and that would use the fileloc of the first entry in order to
    render the location of the error. If no entries are specified, an OPTIONAL
    fileloc= parameter should be provided to specify where the error occurs.
    This will make creating errors a lot easier and nicer.

    As part of this, we should also somehow produce a list of all possible
    errors with a lavish description.

  - Refine 'source' attribute on all directives: For .source, instead of '<...>'
    for the filename, we should use a scheme:..., like file://..., and
    plugin:beancount.... . This makes a lot more sense. The lineno still needs
    to be separate, we need that for sorting and prefer not to have it part of
    the string.

** Errors as Directives

  - (architecture) Seriously consider merging entries and errors; errors are
    just a special type of entry, and they have dates, and they get rendered in
    journals. This could make a lot of sense.

  - Interesting idea: Maybe instead of returning errors, "errors" could simply
    become "Error" directives and be inserted into the flow, and picked up by
    the various rendering routines in different ways?!?  I love this. One less
    thing to return. Hmmm ponder it seriously.

** Caching Improvements

  Caching is emerging as a key feature because adding more plugins increases
  processing time. I'd like to eventually be able to cache as much processed
  data as possible, per file.

  - I really need a --no-cache and --clear-cache options across all the
    programs, consistently defined. When developing a plugin, it would be so
    much more convenient.

  - Add options to disable the cache in bean-check so that using -v would be
    useful when you're trying to assess performance. I try this often enough I
    want options for it.

  - Use the same option on all tools for showing the timings, --verbose timings,
    maybe add it from the loader module.

  - (Performance) Great idea for performance: Implement the cache for each file
    separately. I could split my big file and only the bits which get edited
    would have to be recomputed.

  - All usage of environment variables should be removed by replacing them by
    the standard command-line options.

** Performance

  - (validation/performance) Optimize the performance of validations and bring
    all the HARDCORE_VALIDATIONS in by default.

  - Maybe the builder should have a 'filename' state that only gets changed here
    and there instead of getting that fileloc argument passed in every time on
    every rule. Maybe we just always get the fileloc from the parser.c as in
    NUMBER. I think it might make the parser more efficient too... try it out,
    do timings, see how much it improves parsing performance.

  - See if you replace BUILD()'s PyObject_CallMethod to this how much faster it
    gets: "Note that if you only pass PyObject * args, PyObject_CallMethodObjArgs() is a
    faster alternative."
    https://docs.python.org/3/c-api/object.html

  - (performance) Profile the web pages, if account_link() is high, provide an
    explicit cache for each unique view. (We had to remove this when we
    simplified the function using build_url for adding tests.)

  - (performance) Implement the stable hashing function in C and reinstall the
    validate_hash test.

  - (performance) Implement inventories in C and reinstall the
    validate_check_balances test.

  - (performance) Don't pass in the FILE_LINE_ARGS on function calls, these
    should be part of the context of the parser, should be gettable only on
    demand.

  - Can I use Py_RETURN_NONE in order to incref and assign, in the lexer,
    instead of doing it in two steps?

  - Optimize the main update() routine that is called in display_context.

*** Parser Performance

  - Implement "D" in C, it's worth it. This should make a substantial difference.

  - Test using the empty case of list parsing to create the initial empty lists
    instead of the conditional in Parser.handle_list() and measure, to see if
    there is a significant difference in parsing performance.

  - Parser performance: try not calling back to builder for simple types that
    just return their value; measure the difference, it may be worth it, and we
    wouldn't lose much of flexibility, especially for the lexer types, which are
    aplenty.

  - Write the builder object in C... it won't change very much anymore, and
    that's probably simple enough.

  - Check the performance of D(). I suspect improving this routine
    could have a dramatic effect on performance.

* Python Types & Namedtuple

  I've been using namedtuple types a lot so far, in order to represent immutable
  records. These aren't perfect, however, they could stand to be improved. I
  discovered I could subclass them and customize their behavior. I think I
  should do this and review the type mechanism I'm using.

  - COOL! I can subclass the namedtuples!  Do this to make printing the
    postings and entries much easier.

      class Posting(_Posting):
          def __str__(self):
              return _Posting.__str__(self._replace(entry=None))

  - Also derive from namedtuple to provide a stable hash function instead of
    code in beancount.core.compare.

  - Try creating a "Record" class to replace namedtuple using a class decorator
    and properties.

** Typed Data Types

  - Install proto3 and try to represent all the data using it; measure the
    difference in performance.

** Hashing

  - Make Position into a namedtuple with hashing instead of just an object. See
    if we can remove its __hash__ method.

  - Also, look at all the objects in b.core.data, and see if you can override
    the hash function on them automatically in order to ignore the entry in
    postings, and the listness in entry.postings. It would be nice to be able
    to hash every directive type.

* Portfolio Management

  I'm somewhat automating the process of managing my own portfolio using
  Beancount. I export the contents of my assets to Google Finance using a
  script, and I have a way to upload my current list of holdings to a Google
  Spreadsheet, though I haven't completely switched over to that. My plan is to
  ditch the GFinance export in favor of a custom spreadsheet, particularly
  because the latter can be entirely automated. My scripts will just update the
  list of assets in the spreadsheet and I should be able to derive various
  measures from that.

  - Complete the automation of uploading my portfolio to a spreadsheet and begin
    using that (over the Google Finance solution).

  - "Computing portfolio returns using Beancount." Create a new document to
    describe the process, to describe how to do that.

  - Make sure that the list of holdings computed by bean-query is the same as
    that generated by the holdings report... Would it be possible to compute the
    latter using the former?

  - You should be able to export to input files or APIs for websites that track
    portfolios for you, such as Google Finance and Yahoo and others. Use the
    list of holdings as input. This should perhaps just be another report name.

  - Move the current portfolio code hacks out of my private repo and make that
    into the main repo.

  - Possibly create a 'beancount.portfolio' package  and move all the there,
    validated and all, if there's enough meat for it.

  - In holdings: create the concept of a "composition" which can be associated
    to any holding, based on the (account, currency, cost-currency), and which
    is a vector of proportions to be normalized and associated to the holding.
    You should then be able to compute the sum total of all compositions. This
    can be achieved with metadata, and it could be a generalized concept, with
    the following applications:

    * Liquidity (how easy is it to get money out of this account?)
    * Taxability (pre-tax, roth, after-tax, usually 0 or 100%)
    * Sector, industry exposures
    * Currency exposure
    * ...

    Honestly, it would be even better if we don't have to even do that and if we
    can do this by querying metadata and aggregating on the postings directly.

  - Compute pre-tax and post-tax net worth reports, based on a "tax" account
    metadata field and some reasonable assumptions.

  - Fetch the CSV holdings of each Holding and compute the full list of stocks I
    own from these ETFs in dollar value. Sort by larger to smaller. Also compute
    the industry with that. You need to write Vanguard download (harder, need to
    scrape), and iShares download (easier, CSV).

  - Implement the dashboard on the example file, take the code out of my
    private code stash and share.

  - Replace the portfolio script by a bean-query command that will use metadata
    on the commodities (!). This will simplify things a lot and be more
    flexible. These are really just aggregations of a different kind.

** Dashboard

  Add the following to the portfolio dashboard:
  - PnL since yesterday, one week ago, two weeks ago, one month ago, three months ago
  - Current portfolio breakdowns
  - Cash report
  - A listing of short-term lots vs. long-term lots
  - Schedule of lots to become long-term in the near future
  - Returns (computed correctly, over many periods)

  From email to fxt:

    I want to build an investment dashboard, that would contain:

    - List of holdings, with various rollups (see the different aggregations of
      holdings reports)
    - Rollups of holdings against various types (e.g., Stocks vs. Bonds)
    - P/L since the morning or for the last day, over the last week, last two
      weeks, last month, last quarter, last year.
    - Report of uninvested cash and the detail of where it is
    - A listing of short-term vs. long-term lots, and a schedule of which lots are
      going to switch from short-term to long-term in the near future (to avoid
      selecting those for sale)
    - Returns, as computed by my prototype of our ideas during the bicycle trip
    - Automatically refresh current prices if run intra-day

    This script would run every hour on a crontab and generate static HTML files
    that I could access from my phone to make investment decisions and monitor
    gains/losses during the day. I'm certain you would appreciate having such a
    thing too. I want to integrate the code I already have out of
    beancount/experiments and start moving all this stuff to the
    beancount.dashboard.* and add unit tests and make it work on the tutorial file.
    This should make it easy for others to use.

* Removal of Holding Object

  At some point in Q4'2015 I overhauled the Posting object to rationalize its
  attributes. The result is a much simpler object, and one which could readily
  be used instead of the Holding objects I had defined in beancount.ops.holdings
  and beancount.reports.holdings_reports. I'd like to remove the Holding class
  to reduce complexity. This will make generating the reports for portfolios
  more straightforward: the list of assets simply should be the list of Postings
  accumulated at a particular point in time.

  - Remove Holding object everywhere and replace it by Posting. Convert all
    aggregation routines to work on Posting instances instead. {holding}

  - Replace Holding by the new, flattened Position, it's a _lot_ more like it.
    Makes a lot of sense now. Move the price_date to .meta, I don't think it's
    actually used.

  - In doing so, it might be useful to enrich the Price field of a Posting
    object with a date (number, currency, date). This would allow the creation
    of holdings at different dates. I'm not entirely certain we need it.

  - When attempting a conversion in holdings, if the rate isn't available
    directly, you should always attempt to value it indirectly via an
    indirection through one of the operating currencies.

  - Add the acquisition date of each lot to each Holding, and it should be
    output at that date by print_holdings as well.

** Old Notes

  - I think there's a way to simplify holdings: you can probably remove the
    "Holding" type and replace that with a Posting, which really, is much like a
    Holding, it has an account and a position, and a price.... That would
    normalize Holding quite a bit, even if it means we end up adding a few
    unused slots to Posting. I'm happy to do that! Simplify simplify simplify...
    always.

  - Along with the new inventory, you can make Holding -> Position. This makes
    a lot of sense actually. Do do this!

  (work on holdings)
  - Support output format "beancount" for holdings, use a single file instead of
    a holdings I/O file (merge holdings.csv + prices.beancount -> holdings.beancount)
    This would be much nicer.

  - Check holdings I/O by saving and reloading a list of holdings created from
    a set of entries (with sales, just to make sure).

  - In add_unrealized_gains(), convert to use our holdings aggregator.

  - Build a new category to portfolio to identify accountings holding
    "Uninvested Cash", which should be cash available to invest now.



* Computing Asset Returns

  Another important task I've been trying to do is to process my investment
  history in order to compute the actual, precise returns, including all fees
  and taking into actual my particular cash transfers. Most brokers will provide
  either the generic returns of a particular instrument regardless of your
  exposure over time, or the difference between the current time and some past
  time for your entire portfolio. Neither of these is sufficient to evaluate
  your portfolio returns. I want to compute the returns of each instrument
  separately, entirely from the Beancount input file, and then combining those
  returns histories to compute portfolio returns.

  In order to do this right, the structure of each investment has to follow some
  sort of pattern so that for each instrument we can identify external flows of
  money, internal flows, and "value accounts" which contain the commodities
  whose price fluctuates. I had a pretty good shot at this in the 'returns'
  branch, which has been merged, and have found some shortcomings, so I wrote
  the 'returns2' branch, but it is yet incomplete and I have to restart working
  on this at some point.

  - I need to add detailed debugging information in order to troubleshoot the
    cases where it does not work well. There are several corner cases and I've
    been having a difficult time identifying exactly why it fails for some
    commodities. Time to write some nice debugging output, this will be useful
    later, and for others, and for others to share when asking questions if they
    face similar difficulties.

  - In order to compute this properly, I will need to pull prices at various
    points in time. I want to automate the process of figuring out the dates at
    which prices are needed, i.e., when the prices in Beancount at too far from
    the evaluation dates, and perhaps automate the fetching of all necessary prices.

  - Bring in all the generic functions from experiments/returns/returns.py into
    core beancount. Bring in returns as a plugin.

  - Prices: Write a script to output the timeline of prices/rates missing &
    required in order to compute all the returns correctly. Then use it to drive
    fetching a historical table of monthly or perhaps weekly exchange rates for
    USD/CAD, USD/AUD, EUR/USD since the beginning of my file. Make this script
    reusable.

  - Fetch missing prices for my input file and recompute returns.

  - Returns calculation should spit out missing prices.
    Automate returns calculation.

  - Fix FIXME in beancount.projects.returns, from DClemente issues.

* Net Worth

  A complement to the portfolio management features is the ability to report on
  the total "net worth" on the balance sheet, over time, and as pre- and post-
  tax amounts.

  - Make the net-worth-over-time script output post-tax networth as well, using
    metadata. In other words, the post-tax amount should represent the
    liquidation value of the portfolio if all tax liabilities had to be incurred
    (e.g., taking all the money out of tax-deferred retirement accounts). This
    should use a percentage meta-data field in order to figure out the
    approximate taxation rate, e.g.,

       2014-01-29 open Assets:US:Vanguard:PreTax401k
         tax: "pre"

    Allowable values should be:

      "pre"   : For regular tax-deferred accounts, where the entire amount is
                taxed on distribution.
      "after" : For after-tax 401k accounts where only the gains are taxed on
                distribution.
      "roth"  : For Roth accounts (not taxable on distribution).
      None    : For taxable accounts.

  - Make the net-worth script into an official project, don't just leave it
    under experiments. Do this only _after_ the removal of the Holding object,
    to minimize changes.

* Standalone Tools

  In order to produce many of the reports, I've had many ideas of composable
  command-line tools to build and provide for processing text with account
  names. These are small standalone projects.

  - Build a function and command-line tool that can injest either a table of
    results or a CSV file and infer that an entire column is of numbers and
    pairs of numbers and can accordingly split the column into multiple columns
    and put the currency in the header so you can import that up to a
    spreadsheet.

  - Build an 'statement' tool that will render a treeified balance sheet in two
    columns! Limit it to use the beginning of a line, and hard-code to use the
    five known categories (optionally changeable). It's okay if the tool is a
    bit more limited than treeify. It should optionally do the treeification.
    It should also optionally sort the account names (or not).

    * Add a --title option to render at the top.

    (A two-column tool to convert one column into two columns (for text mode
    balance sheet and income statement). The equivalent UNIX tool does not
    exist. Select columns by regexp on prefix.

  - Build a simple 'colrneg' tool that just highlights numbers as green or red
    depending on if positive or negative.

  - Perhaps should build a version of treeify for internal usage that works on
    HTML columns, off of HTML text. Or BETTER: just a stateful tool that can
    transform an account's name to indent it properly every time you feed it the
    full account name! This could be used by the routine that want to render
    columns as tree. Maybe 'treeify' should use that as well. That would make a
    lot of sense.


* Streamline Commands

  As features grow, so do commands. I'd like to minimize the number of them,
  where it makes sense. I find it's often possible to do that.

  - I plan to remove bean-example and fold that into a bean-doctor subcommand.

  - Maybe bean-bake could be folded into bean-web.

  - bean-sql is a bit of an experiment, I'm not sure we need it, but I want to
    keep the functionality. Maybe this should only be a subcommand of the code
    that provides Beancount postings as a a virtual SQLite3 table.



* Debits & Credits Normalization

  One simple idea that might make at least some people happy is to make it
  possible to input the great majority of numbers as positive numbers. This
  can easily be done by considering the account type to which a number is
  attached and invert the number, if necessary. For example, if this input mode
  is enabled, you would input a posting to Income as a positive number, but it
  would be interpreted as a negative number.

  - Allow sign normalization:

    * Add an option to the parser to allow signs to be entered with the "all
      positive" convention, and actually invert the signs right at the output
      of the parser.  Balance errors should be enhanced to emphasize which of
      the postings should be increased or decreased, based on the sign of the
      balance error and the type of each account.

    * For display, in the shell, provide a SIGN(account) function that allows
      the user to multiply the inventory by, or a NORM(inventory, account)
      function that would do that itself on the inventory.

    This whole thing should be a minor version. This would be a valuable feature
    IMO, allowing users to choose their favorite convention would be a plus.

  - Do support rendering options to invert the amounts of the minus accounts.
    This is an important feature.

  - The new balance sheets should be able to invert the numbers (and then they
    should get rendered differently). Basically, every number shown should be
    either in signed or cr/dr format. We should be able to switch between the
    two at render time. This should work across all number-rendering routines
    everywhere--do this centrally.

  - In the balance sheet and income statement, we need to render the amounts
    inverted (and in a slightly different style).

* Trading Accounts (over Conversions)

  Beancount deals with exact balances by inserting a special "conversion"
  entries for the particular subset of transactions under consideration. The
  goal is to make the balance sheet sum up to zero exactly. It turns out it's a
  bit of a kludge and it's not obvious to explain. A better method would be to
  automatically insert postings to "Trading Accounts" as has been described
  somewhere else. This obviates the need to insert conversion entries. However,
  our first implementation should simply add the feature as optional and keep
  the conversion entries insertion behavior, we want to introduce this better
  alternative mechanism gradually.

  - Implement the Trading Accounts method, it should work entirely
    automatically. You'll have to insert a new option for specifying the root of
    the trading accounts. This is a better solution than my current
    reporting-dependent auto-insertion of a special conversion transaction. With
    the "trading accounts" solution, any subset of transactions will naturally
    balance to zero because each transaction is coerced to balance to zero.

  - Write a document to explain how conversion entries work.

  - Idea for a plugin: Create a new plugin that automatically inserts legs for
    the "Trading Accounts" methods described here:
    http://wiki.gnucash.org/wiki/Trading_Accounts
    http://www.mscs.dal.ca/~selinger/accounting/tutorial.html
    http://www.mscs.dal.ca/~selinger/accounting/gnucash.html
    This should be implementable via a plugin.
    The resulting Conversions entry should be empty...

  - Make the conversions report sum up to zero by adding a similar conversion
    entry as for the balance sheet.

  - This is an older idea, which is related but which becomes obsolete if we
    implement the Trading Accounts method: In order to zero out the "trial
    balance" report perfectly, you could insert a conversion entry at the end of
    it, in the same way that I do for the balance sheet. There is no reason that
    this is any different; this should be done the same as for the balance
    sheet.


** Sanity Check For Conversions

  - Insert a validation check when transferring amounts to the balance sheet
    that the implied rate of the conversion entries is within certain bounds of
    the price, for each pair of commodities (find a way). These bounds should be
    proportional to the variance of the price. This would just provide an extra
    amount of good fuzzy feeling, knowing for sure that my solution to the
    conversions problem is always meaningful and correct.

* Add an "End Balance" Directive

  Some people are requesting and end balance directive.

  - Create one by fudging the date and storing a regular Balance directive. This
    is an easy task.
    https://bitbucket.org/blais/beancount/issues/118/create-a-balance_end-directive


* Improve the Include Directive

  - Support an include directive that is a URL, in order to fetch lists of
    prices updated remotely, or via crontab. This way the dashboard does not
    have to include code that fetches prices.

  - Idea: an include directive should have a "prefix" option, to add a prefix to
    all accounts from the included file.


* Improvements to Price Fetching

  - Infer the rendering precision for inverted currencies from only the list of
    previous prices. Run a DisplayContext on those and do similar
    quantization/rounding automatically. This would make a lot of sense,
    especially when inversion generates a very large number of digits.

  - Write a script that will iterate and fetch all the missing dates on Friday,
    or last DOM for the required portfolio during the entire duration, or allow
    providing a frequency string (does rrule have one?) and let bean-price do
    this natively. This will work the API.

  - You have to deal with the case whereby two currencies provide incompatible
    conversions of each other. This would potentially result in colliding
    entries in the price database. Not sure how to deal with those yet.

  - Write a script that will automatically fetch the dates I held various
    positions at cost for throughout the history and a list of weekly dates to
    fetch rates for.

** OANDA

  - Finish the implementation of my delayed rate fetcher from OANDA.


* Will & Legacy

  One of the tasks I'd like to Beancount to be able to do is to produce
  documents which list the account details of assets and liabilities, including
  account number, institutino address, phone numbers, contact persons, etc. in
  order to encrypt and share with a trusted one, in case I pass away.

  - Create a new type of report that produces a readable document with the
    entire list of accounts and descriptions and account numbers pulled from
    metadata. This document should be attacheable to a will, to describe all the
    accounts, institutions' phone numbers, account numbers, in a way that makes
    it possible for someone executing a will to easily understand that full
    nature of the assets and how to reach the relevant institutions to liquidate
    the assets.

  - In order to have someone else be able to take care of your business, you
    should be able to produce a list of the accounts open at the end of the
    period, with the account ids and balances. This should be printable and
    storable, for someone else to take care of your things in case you die.

* Gains Sans Commissions

  How do I take into account the commissions and fees adjustment on the cost
  basis for a position? You need to be able to accomodate commissions as not
  being part of the gain.

  BRANCH: 'sanscost'

  - This work depends on the completion of the 'booking' branch.

  - Capital gains should not count commissions nor on the buy nor on the
    sell side. How do we book them like this?  Can we count this somehow
    automatically? Misc accounts? Not sure.

* Normalized Credit & Debits

  One idea is to allow the user to work in terms of credits and debits, using
  all (largely) positive signs for all postings.

  - Make this possible in the input, switch the signs in the parser.

  - Also render the numbers with normalized, positive signs only.

  - Make it possible to render the credits and debit numbers separately, putting
    them in the correct column based on their account type AND sign.

  - Rendering only: Color the background of numbers with an inverted sign (e.g.
    payments in a liability account) differently! There should be modes to
    rendering balance sheets and income statements with inverted amounts, and it
    should all be done client-side. When amounts are rendered as credits/debits,
    color their background distinctly, so that it's obvious what kind of sign
    convention is in use.

* Total Balance

  Currently, the Balance directive only asserts the currency of its attached
  amount. Some users have requested a balance check that is exhaustive, that is,
  which asserts that the inventory matches the contents of a directive.

  - Implement some parser-level, generic directive for specifying the contents
    of an inventory (units only).

  - Implement a total balance assertion using the following syntax:

      YYYY-MM-DD balance
         account    amount
         account    amount
         account    amount
         account    amount

    The distinction is that it's on multiple lines. Maybe call it balance*.

  - A variant on this would be a balance directive which asserts the cost basis
    of an account, either by currency, or total. Perhaps this could be useful,
    and if anything, easy to implement. See past discussion with Eric Weigle on
    the ledger-cli mailing-list.

  - When you will add cost basis to the balance assertions, make the padding
    directive also able to fill in with some cost basis. This would be useful
    for mharris (see discussion on Language Syntax document).

  - Create a new directive for balance that checks for the complete balance.
    Ideas for syntax:

      2014-06-20 balance      Assets:Some:Account    10 HOOL, 640.40 USD   FULL
      2014-06-20 balance      Assets:Some:Account    [10 HOOL, 640.40 USD]
      2014-06-20 balance      Assets:Some:Account    <10 HOOL, 640.40 USD>
      2014-06-20 balance*     Assets:Some:Account    10 HOOL, 640.40 USD
      2014-06-20 full_balance Assets:Some:Account    10 HOOL, 640.40 USD

    Maybe we should define a general syntax for input'ing an Inventory object,
    that could be read at parsing time.

* Wash Sales

  Right now [2016-04-20], there is an experimental plugin that's there to
  remove the commissions from the P/L (experiemnts/washsales/commissions.py).
  This is then used by two custom scripts
  (experiemnts/washsales/list-wash-sales.py) which uses metadata from the
  postings marked to be washed by the user, and all the "washing" takes place
  somewhere in that script, not in Beancount. There is also another script
  (experiemnts/washsales/list-lots.py) which is used to list the resulting
  lots.

  - Document all cases of wash sales and support arbitrary washing of sales in
    an official Beancount plugin.

  - You need to make the washing of the lots a part of regular Beancount, the
    washing of the lots needs to occur within Beancount, not in
    the list-wash-sales.

    For example, this transaction:

      2015-05-19 * "Sold some" ^c2fbec103d99
        ref: 036
        Assets:US:Broker:HOOL                       -X HOOL {538.6500 USD} @ 552.4460 USD
        Assets:US:Broker:HOOL                       -X HOOL {577.5400 USD} @ 552.4460 USD
          wash: TRUE
        Expenses:Financial:Commissions           0.19 USD
        Assets:US:Broker:Cash                   XXXX.XX USD
        Income:US:Broker:HOOL:PnL

    Should be converted to this one automatically:

      2015-05-19 * "Sold some" ^c2fbec103d99
        ref: 036
        Assets:US:Broker:HOOL                       -X HOOL {538.6500 USD} @ 552.4460 USD
        Assets:US:Broker:HOOL                       -X HOOL {577.5400 USD} @ 552.4460 USD
          wash: TRUE
        Expenses:Financial:Commissions           0.19 USD
        Assets:US:Broker:Cash                   XXXX.XX USD
        Income:US:Broker:HOOL:PnL
        Income:US:Broker:HOOL:PnL              YYY.YY USD
        Income:US:Broker:HOOL:Adjustments     -YYY.YY USD

    The list-wash-sales script ought to be a simple gathering of the already
    washed sales.

  - Listing the lots in a particular account at a particular date should be
    carried out not with a custom experiments/washsales/list-lots.py script, but
    rather by writing a simple SQL query. This requires the 'booking' branch to
    be completed, and the CSV output from bean-query to work as well. Do this.

  - Enumerate the various cases for wash sales, write a nice document for them,
    and write example cases for each, to be referenced from the document. Solve
    this completely, using metadata and a plugin.


  I wrote a script to wash losses for entire lots. This still needs more work:
  ideally, one should be able to insert an arbitrary cost basis adjustment for
  each lot. Do this, and integrate with the wash-sales-tracker implemented by
  bbreslauer.

  - It should be possible to produce input for the wash sales calculation, to
    then insert metadata or some other set of postings on each lot, and to
    produce output suitable to be printed and sent to the IRS.

  - There is already a plugin which allows the user to wash away the P/L of
    entire lots under experiments/washsales. Enhance that to support arbitrary
    adjustments and move that into 'beancount.plugins'.

* Stock Splits

  Beancount currently does not deal with stock splits, but you can deal with it
  yourself. Essentially, you have to write a single transaction which empties
  out your positions and recreates them at their new cost basis. You process
  could be automated, probably the best way to carry this out would be to write
  a plugin that provides a new custom directive.

  - Find a way to automatically create multiple currencies to account for stock
    splits. The user should not have to do this themselves:

      "One choice you have is whether you want to keep the same symbol pre and post
      split. If you keep the same symbol the price database will show a drop in
      price over time. If not, choose a new symbol for the post split period. So far
      in my own file I use the same symbol but I think eventually I'd like to find a
      way to differentiate them automatically and have a multiplier in the price
      database, because doing it manually is not nice. In any case both methods
      work."

    Perhaps a directive could be created to declare them that would
    automatically insert converting transactions, but that makes it difficult to
    deal with weird cases, like oddly unequal splits (e.g. Google A/C), or cases
    with spinoffs, as below. Perhaps the splitting transaction should be
    inserted automatically, but that the split directive would just create a new
    currency name, internally.

    A currency would then be referred to by a pair of (name, date), and that
    would resolve to a internal currency name.

  - (IDEA) In order to create suitable stock split entries that would look like
    this:

      2013-04-01 * "split 4:1"
        Assets:CA:ITrade:AAPL             -40 AAPL {{5483.09 USD}}
        Assets:CA:ITrade:AAPL             160 AAPL {{5483.09 USD}}

    You could easily add support for a directive that looks like this:

      2013-04-01 split Assets:CA:ITrade:AAPL  4:1  AAPL

    This would allow the user to do some processing specific to stock splits by
    processing the explicit stock split entries.

  - Include this in the user examples, + stock splits:

       2013-04-01 * "name change"

         Assets:CA:ITrade:AAPL             -40 AAPL {{5483.09 USD}}
         Assets:CA:ITrade:NEWAAPL             40 NEWAAPL {{5483.09 USD}}

       2013-04-01 * "spinoff"
         Assets:CA:ITrade:KRFT             -100 KRFT {{20000 USD}}
         Assets:CA:ITrade:KRFT              100 KRFT {{17000 USD}}
         Assets:CA:ITrade:FOO                20 FOO  {{ 3000 USD}}

  - Because of the way we currently deal with stock splits, allow a list of
    commodity names on the commodity directive, so you can do this:

      1998-01-01 commodity CRA,CRA1
        name: "Celera Corporation"
        asset-class: "Stock"
        ticker: "CRA"
        quote: USD

* Sharing Expenses
** Producing Journals as Tables

  - Figure out some way to report the names of the other accounts of a
    particular account. For example, render a journal as a detailed expense
    report, for a set of accounts (e.g., Expenses:*) pulling out amounts in
    various columns based on other expressions (e.g. Assets:Cash:Caroline).

    This would be an approximation:

      bean-query $L "
        SELECT date, account, maxwidth(description, 25), convert(position, 'USD')
        FROM has_account('Caroline')
        WHERE (NOT account ~ 'Caroline')
          AND (NOT account ~ 'Rounding')
          AND account ~ 'Expenses:';"

      However it doesn't work so well. The description isn't good enough.
      A better approach would be to just provide a special which lists all the
      other accounts in a single string.

* Book Unrealized Gains Correctly

  - IMPORTANT: Unrealized gains for opened periods should show only gains since
    the openings. In other words, unrealized gains should be realized
    marked-to-market at the time of open.

  - Unrealized gain when rendering for closed years does not appear.
    Perhaps we should insert the unrealized gains during close operation.

    Idea: close realized gains along with close(), so that they don't show up for
    the latest year.

  - Unrealized gains should be modified so that they replace the book value of
    the positions that they adjust, and can be applied at multiple dates. Then,
    the realization should automatically occur both at the beginning and end of
    reporting periods.

** Old Notes

  - Unrealized gains should not be added if the gain is zero.

  - There's a fundamental question about which date to be used for pricing
    entries. This really would depend on the view. If this is a period view, the
    date of the last entry is most appropriate. If it is any other kind of view,
    the latest price is best. All the reports should be adjusted for this.

** Old Notes

  - Unrealized capital gains could be inserted automatically into special
    sub-accounts, based on the current price and the cost-basis of particular
    accounts. This could be inserted automatically! e.g.

        DATE check Assets:US:Ameritrade:AAPL       10 AAPL {200 USD}

        DATE price AAPL  210 USD

      Assets:US:Ameritrade:AAPL                    2000 USD
      Assets:US:Ameritrade:AAPL:Gains               100 USD

    The "Gains" subaccount could be inserted automatically if the price differs
    from the cost basis... this would be a clever way to represent this! We
    could even do this by inserting a transaction automatically with an
    offsetting account... actually this would be the RIGHT way to do this!

      We need an option to designate which subaccount leaf to create all
      the new transactions for:

        %option account_unrealized  "Unrealized"

        2013-05-23 A "Booking unrealized gains for AAPL"
          Assets:US:Ameritrade:AAPL:Unrealized              230.45 USD
          Income:Unrealized                                -230.45 USD

      By doing this, the reporting does not have anything to do... it can choose
      to report positions at cost or in held units, and whether the gains are
      included or not entirely depends on whether these transactions have been
      inserted in or not.


* Pivot Reports

  An interesting reporting idea which comes back again and again is the ability
  to produce a year-on-year or month-by-month summary of income and expenses, as
  a table. This is essentially a pivot table where the date (year or month) is
  rendered as the X axis, and accounts used on the X axis. Account balances are
  aggregated in the cells.

  - Implement PIVOT reports directly from the shell. These are oft-requested.

  - Including RSP contribs, like my big spreadsheet that I crafted manually? Can
    I do that? That would be awesome!

  - 'csv-pivot': build this: a script that can accept a CSV file and render a
    CSV pivot table from it. The reason we need support is in order to carry out
    operations on columns of inventories. Maybe we should impleemnted some sort
    of swiss-knife tool that is able to parse inventories from columns and
    perform various operations on them, aggregations, etc. using Beancount's
    Inventory() class. This could be a powerful tool! Make it possible to parse
    and create Inventory objects from cells.

  - One kind of report that would be GREAT is a single grid with all income accounts
    on the left with year by year on the horizontal. An overview of all the
    years. Same with month-by-month report.

** Use Metadata for Pivoting

  - One idea Ledger uses well is the ability to associate key-values meta-data
    to transaction objects, a-la-Common Lisp. See the --pivot feature. It seems
    a bit superfluous at the moment, but may be useful in order to provide the
    ability to implement custom aggregations eventually, instead of using the
    strings. Maybe the payee could be a special case of this, e.g payee="value"

    (From mailing-list):

      Take this example:

      2011-01-01 * Opening balance
          Assets:Cash                               25.00 GBP
          Equity:Opening balance                   -25.00 GBP

      2011-02-01 * Sell to customer AAA
          ; Customer: AAA
          ; Invoice: 101
          Assets:Receivables                        10.00 GBP
          Income:Sale                              -10.00 GBP

      2011-02-02 * Sell to customer BBB
          ; Customer: BBB
          ; Invoice: 102
          Assets:Receivables                        11.00 GBP
          Income:Sale                              -11.00 GBP

      2011-02-03 * Sell to customer AAA
          ; Customer: AAA
          ; Invoice: 103
          Assets:Receivables                        12.00 GBP
          Income:Sale                              -12.00 GBP

      2011-02-03 * Money received from customer AAA for invoice 101
          ; Customer: AAA
          ; Invoice: 101
          Assets:Cash                               10.00 GBP
          Assets:Receivables                       -10.00 GBP

      Now you can see how much each customer owes you:

      ledger -f d bal assets:receivables --pivot Customer
                 23.00 GBP  Customer
                 12.00 GBP    AAA:Assets:Receivables
                 11.00 GBP    BBB:Assets:Receivables
      --------------------
                 23.00 GBP

      And you can see which invoices haven't been paid yet:

      ledger -f d bal assets:receivables --pivot Invoice
                 23.00 GBP  Invoice
                 11.00 GBP    102:Assets:Receivables
                 12.00 GBP    103:Assets:Receivables
      --------------------
                 23.00 GBP

* Reporting to Single Currency

  Another oft-requested feature is the ability to boil down all assets to a
  single target currency, converting to cost, and then to the final currency.
  The point is to show a single column of value which can be operated on.


* Plugins

  I've had various ideas for writing new plugins, some make sense, some don't,
  but in any case, these accumulate here.

  - Would it make sense for every plugin to provide a validation function? We
    could then move all the validation routines in their plugin file. I very
    much like this idea: it creates more isolation for routines and less
    dependencies. Open/Close, Balance checks, do seem to be able to fit in this
    category. Those functions should return only a single list of errors, no
    entries, and the calling function should perform a simple hash check to
    ensure that the mutable portion of the entries hasn't been modified by the
    user-provided validation functions.
    'beancount.ops.documents' could benefit from this split.

** Plugin: sellgains

  - This would probably benefit in being renamed to 'check_gains', a better
    name.

** Plugin: flagged_subset

  - Idea: Write two plugins...

    * One that check that all the postings with a particular flag on them
      balance to zero.

    * One that forks out all postings with a particular flag to a separate
      transaction.

    This is from an email thread with redstreet0 in Jan 2015:

    I said: "

       - Define yourself a special account under a common base, e.g. Equity:Extra:*
         for all those special accounts.
       - Write a plugin that will ensure that for all transactions that include at
         least one posting on an Equity:Extra account, the sum of all the weights of
         these postings is zero.
       - If you want to automatically fill in missing postings these accounts, you can
         also do that from a plugin.
       - Your plugin should be configurable with the root account you want to make
         special in that way, in this case "Equity:Extra". See other plugins for how
         to pass in a configuration.
       - You can optionally filter out all those Equity:Extra:* postings in the
         reports using the FROM syntax. Otherwise the detail of the Equity:Extra
         accounts in the balance sheet will be pretty harmless anyhow, but you could
         remove it.

       Note that instead of identifying these special postings using a known root
       account, you could instead trigger that capability by using posting flags.

       (Also, note that if all you care about is the balanced virtual accounts, that's
       entirely equivalent to a second transaction on the same date. I could be
       convinced to add that in, a special state for a subset of postings, as a
       "shadow transaction" whereby the parser splits the single transaction into two
       separate ones, perhaps adding a tag to the shadow one so that you can filter
       them out at will. That could be implemented as a plugin, BTW, separating
       postings that have a particular flag on them.)

    ". This could be used to simulate balanced virtual postings.

** Plugin: alt_date

  - Create a plugin that allows you to replace the date with some of the
    metadata fields, e.g. to create alternative date histories.

      "Note that if you _really_ badly wanted alternative history, you could you could
      easily enter alternative dates as metadata (Beancount will recognize and parse
      a datetime.date type as a value for metadata) and you coudl write _very_ simple
      plugin that converts all the transactions to use the alternative date where
      present in the metadata (or otherwise leave the date as is). You could even
      define yourself multiple different sets of alternative dates by using different
      metadata fields... you can go crazy if you like and create multiple versions of
      history that way. But that would be segregated to a plugin so I'm comfortable
      with it, do whatever you like in plugins, they're perfect for experimentation."

** Plugin: close_empty

  - Create a plugin that automatically inserts a zero balance check right before
    a Close directive, for all currencies that appeared in that account. This is
    a pretty basic but important constraint I'd enable at all times on my
    accounts.

  - Closing an account with a non-zero balance should trigger an error! Right
    now it does not. This is important.

  - Add a validation check that, when closing an account, its balance is
    empty/zero. If should automatically insert a zero balance check in all of
    the currencies this account has seen.

  - This should be a part of the list of pedantic plugins.

  - You must issue an error if you close an account that's got a non-zero
    balance!

** Plugin: unverified

  - Idea! Allow the selection or reporting of all the postings since their
    balance check in each account. These postings can be called "unverified"
    and it should be possible to report just those. Maybe we can restrict
    further to the list of those without a '*' flag, or maybe just those with a
    '!' flag. "Show me all that's unverified right now."

    Can this be accomplished with the shell? I suppose a new plugin could be
    created to flag unverified entries with meta-data and then filter on that.
    That's probably the best way to do this.

** Plugin: no_zero_amounts

  - Move the check for zero units ("Amount is zero" from the parser) to a
    plugin, and make this selectively removable.

** Plugin: no_unused_pad

  - The validation check that pushes an error on unused pad directives should
    be moved to a plugin, that should be optional. There is rationale for
    allowing to keep unused pad directives. Don't be so strict, Martin.


** Plugin: init_pad

  - Idea: a plugin that autopads all initial balance assertions! Do it for
    demos, will be very useful for making demos easier, not having to be so
    strict.

  - Write a plugin that automatically inserts a padding directive for accounts
    with no open directive and with a balance check.

** Plugin: multi_pad

  - New plugin type: a kind of spreaded Pad directive, that creates multiple
    pads at regular intervals. This is to deal with smooth cash distributions or
    work meals assignment. You should be able to specify the frequency and
    have it automatically insert a number of entries to spread the expense
    evenly. 'evenpad', 'multipad', 'distribution'? This should most definitely
    be a plugin.

** Plugin: cost_pad

  - (pad) Review the possibility of padding units held at cost:

      "The reason it fails is that there must have been units of those commodities
      held at cost before the pad date, and it is an error to pad commodities at
      cost, because Beancount has no way to know what the cost basis of those
      commodities should be."

** Plugin: auto_remove

  - Add a auto-remove-unused part of the auto_accounts plugin,
    that automatically removes Open directives for unused accounts. This is
    useful for demos and such.

** Plugin: monotonic

  - Write a plugin that enables a check that all postings' amounts are of the
    correctly allowed sign, e.g. Expenses should almost always be a positive
    amount, Income a negative one, Assets can be both, also Liabilities. If an
    amount is posted in the contra direction, this should trigger a warning,
    unless the transaction is flag with a particular character, or some special
    tag is present.


** Plugin: match_pending

  - Implement beancount.plugins.tag_pending as a general feature of links...
    this ought to be built-in by default, this is a great idea.

** Plugin: balance_constraint

  - Idea: You could add a further constraint property to an account name: that
    the amounts may never be allowed to balance to a particular sign. This
    could be useful to avoid data entry mistakes. You could even write a doc
    just focused on all features designed to avoid data entry mistakes.

  - Create a verification plugin that verifies that the balance of an account
    does not go under some negative threshold below/above zero. This way you
    could check that account balances are of the expected size. (The plugin
    should accept transient negative balances within the day though, as those
    are order-dependent.)

** Plugin: tip_calculator

  - Write another example plugin that splits "Expenses:Restaurant" legs into
    two two postings: "Expenses:Restaurant x 83%" and "Expenses:Tips x 17%".

** Plugin: gifi_reporting

  - You could write a script to automatically fill this form:
    http://www.cra-arc.gc.ca/E/pub/tg/rc4088/rc4088-12e.pdf

      "With Beancount, one thing that would be doable _outside_ of Beancount, as
    a separate script, is to associate a set of accounts to these GIFI codes and
    automatically generate the forms."

** Plugin: sans_cost

  Capital Gain Without Cost.

  - Implement the proposal for putting the capital gain in the cost as a plugin
    that transforms the relevant transactions, those tagged as such. This will
    require some loosening of the booking method in order to make it easier to
    disambiguate a sale, and some good debugging tools as well.

    You could automatically look for the right amounts by looking at the signs.
    I think you could automate a lot of it.

  - Compare with what I've done for wash sales for TY2015.

** Plugin: avco_checker

  Strict Average Cost Inventory Booking Checker.

  - Build a plugin that will check that accounts with average cost inventory
    booking method only have such reductions in them:

    https://docs.google.com/document/d/1F8IJ_7fMHZ75XFPocMokLxVZczAhrBRBVN9uMhQFCZ4/edit#heading=h.m74dwkjzqojh

      "Another approach would be to not enforce these aggregations, but to provide a
      plugin that would check that for those accounts that are marked as using the
      average cost inventory booking method by default, that only such bookings
      actually take place."

   This is, of cource, to be implemented only after implementing support for
   the average cost inventory booking method.

** Plugin: match_pending

  - Write a plugin that will pair up (link) matching transactions posting to a common
    account; this could be used to properly pair up the transactions to
    Liabilities:AccountsPayable, which would be very useful.

** Plugin: at_cost_only

  - Idea for one of those constraint plugins: Create a plugin whereby you
    declare some currencies and assert that any units in them are always held at
    cost.

** Plugin: subset_balances

  - Create a plugin that filters out postings with a particular per-posting
    flag, and that checks that they are balanced by themselves.


** Super-Plugins: Pedantic & Auto

  There are two groups of plugins which I use quite often, and would benefit
  from it being possible to enable all at the same time: "auto everything" and
  "super pedantic." Ideally the list of actual plugins being run would be
  expanded in the loader. I think we ought to just make the loader support
  modules in its __plugins__ attribute, and it would insert them this way in
  options_map, and run them individually, or maybe use another module attribute,
  e.g. __plugins_delegate__ or whatever..

  - (pedantic) Create a new plugin-of-plugins which enables all the possible
    constraining other plugins in order to make Beancount as tight as possible
    by default. Making the hardcore validation into a plugin might be a good way
    to provide a strict mode. You could build a "beancount.plugins.pedantic"
    plugin-of-plugins.

  - (auto) Create a new plugin-of-plugins which enables all the auto-declaration
    plugins in order to make crafting little test files as convenient as
    possible. I do this all the time, I need this actually. You could build a
    "beancount.plugins.auto" plugin-of-plugins.

  - Put all verification plugins, including nounused and noduplicates under
    beancount.plugins.constraints.*.

* Payees as Subaccounts

  Payees whose transactions always post to the same expense accounts may be
  viewed as sub-accounts of those accounts, in some sense. I've been toying with
  the idea of taking advantage of this in various ways. For example, one could
  break down the balance of an account by payee, or conversely, use the leaf
  account name as the payee itself (and remove it). I'm not sure if this useful.
  This would also require some clean payee names. This section contains some
  ideas about that.

  - Idea: Allow sub-account names to include a special character, e.g., '#',
    (only one) that would indicate to the reporting facilities that, by default,
    the aggregation should be reported to the parent account. A "detail" or
    "verbose" switch could be used to trigger the detailing of subaccounts. For
    example,

       Expenses:Health:Medical:#Claims
       Expenses:Health:Medical:#PatientSavings
       Expenses:Health:Medical:#ClaimsPayments

    would be reported as

      Expenses:Health:Medical

    by default, but with the detailed switch, would be reported as

       Expenses:Health:Medical:Claims
       Expenses:Health:Medical:PatientSavings
       Expenses:Health:Medical:ClaimsPayments

    This could be used for various subaccounts actually. It's a nice way to
    guide reporting that does not complexify the semantics.

  - Idea: in the query language, provide a special Account:Payee field, in
    order to play with the notion of payee-as-subacccount often discussed.

  - About the discrepancy between the concept of "Payee" and a superfluous lead
    account, e.g. Internet:TimeWarner, which typically contains only
    transactions from that payee: maybe we can elide the account name if it
    contains only a single payee, or perhaps a warning may be issued? I don't
    know.

    Basically, it would be nice to be able to have multiple payees in the same
    category over time (e.g. Electricity, Internet) but to be able to separate
    them somehow, without having to put the payee into the name. This is a
    little fuzzy, and I'm not sure how to do it, because the imported payee
    names are often not very clear and often truncated as well.

      Have you ever thought that Payees often end up functioning like an extra
    subaccount? I've come to realize that for Payees that only ever touch a
    single account, the line is really fuzzy there. I've been entertaining the
    idea of automatically creating subaccounts for payees like that.

  - Write a script that will highlight some "payee vs tags vs subaccount"
    invariants:
    * Highlight payees that are always used with the same accounts
    * Same with tags

** Old Notes

  - Create a plugin that will define subaccounts for payees within accounts and
    modify all the transactions accordingly. This would be a great way to kick
    the tires on this idea without affecting the rest of the system.

      Expenses:Electricity:ConEdison
      Expenses:Phone:TMobile
      Expenses:Groceries:WholeFoodsMarket
      Expenses:Groceries:UnionMarket

  - Should we define some notion of the default level for aggregation, per
    account? For example, in Expenses:Electricity:ConEdison, the default level
    of aggregation should be Expenses:Electricity. If we define that, using
    subaccounts should not bother us much.

* Budgets & Temporal Constraints

  The concept of "budgeting" should be implemented as a list of constraints on
  top of what Beancount already offers. It could be segregated to a plugin, as
  long as the input syntax is powerful enough to support it. Some people in the
  'fava' team have already begun experimenting and that's why I added support
  for a Custom directive. However, eventually this should be formalized a bit
  more and unknown directives should be let to trickle through, and for plugins
  to either register a validation function for the expected data types that were
  seen (this wouldn't be grammar-level parsing, would have to be after the
  grammar has run) or for them to validate their matching directives directly.

  - It would be useful to create a directive that checks that the balance
    of an account in a time interval is lesser or greater than some specific
    amount, e.g.

       Expenses:US:TY2014:SocSec      <= 7254 USD  ;; 6.2% of 117,000 USD
       Expenses:US:TY2015:SocSec      <= 7347 USD  ;; 6.2% of 118,500 USD

** Plugin: budget

  - Implement a plugin that defines and enforces budget constraints.

  - Look at this syntax for an example of a recurring transaction specification:
    https://www.roaringpenguin.com/products/remind
    (Sumitted by user comment.)

** Budgeting / Goals

  - We could easily add features for budgeting, e.g. somehow set goals and then
    report on the difference between actual and the goal, and project in the
    future according to rate, e.g.:

       ;; Check that the total for this position between 2013-06-01 and 2013-12-31 < 800 USD
       2013-12-31 goal  Expenses:US:Restaurant  2013-06-01  < 800 USD

       ;; Check that the balance of this account on 2013-12-31 is >= 1000 USD
       2013-12-31 goal  Assets:Savings  >= 1000 USD

* Filtering
** Views

  - Replace all views by filtering queries... the root page should still have
    convenient links to various preset views, like the last five years, but
    these links should be implemented using the filtering query feature!
    Maybe it's worth allowing the user to specify common queries in the options
    map, and provide links to them. Do this, and try removing some of my
    subaccounts to simplify the accounts-trees somewhat.

  - The root page should feature a prominent input form that allows the user to
    specify a query! This input needs live at the very root

  - (views) You should be able to filter to all transactions related to some
    account, e.g. Immigration

  - IMPORTANT! Try to let through some of the non-transaction entries in the
    view filtering. We obviously cannot let through balance entries, but
    documents yes, depending on the type of filtering. We should do our best to
    let all the entries carry through.

** Custom dimensions

  - From discussion:

       | (digression not about virtual postings but answers auxiliary questions about
       | them)
       |
       | Now this points to a more general idea that I've been pondering for a while:
       | these "accounts" can often be seen as a set of flat dimensions, the fact that
       | they have a hierarchy can get in the way. I tend to have accounts that look
       | like this:
       |
       |   TYPE:COUNTRY:INSTITUTION:ACCOUNT:SUBACCOUNT
       |
       | like this, for example:
       |
       |   Assets:US:HSBC:Checking
       |   Assets:CA:RBC:Savings
       |
       | For these four dimensions, I actually like having most accounts (Assets,
       | Liabilities and Income) specify them in this order. This does not always make
       | sense though, especially for expense accounts; for those you wouldn't really
       | want to have a COUNTRY dimension at the root. You want the general category
       | only, so I'll have, for example:
       |
       |   Expenses:Food:Restaurant
       |   Expenses:Food:Grocery
       |
       | but sometimes the dimensions get inverted too, like in my recent change about
       | how to track taxation:
       |
       |   Expenses:Taxes:US:TY2014:Employer:Federal
       |   Expenses:Taxes:US:TY2014:Employer:StateNY
       |   Expenses:Taxes:US:TY2014:Employer:CityNYC
       |   ...
       | Here the "institution" is your employer, and shows deeper in the hierarchy.
       | Finally, you often do want to have multiple types for the same or similar
       | accounts, for instance, to track gains and dividends income from a particular
       | investment account, you want a mirror of most of the dimensions except for the
       | assets bit:
       |
       |   Assets:US:ETrade:IRA -> Income:US:ETrade:IRA
       |
       | For instance:
       |
       |   Assets:US:ETrade:IRA:Cash
       |   Income:US:ETrade:IRA:Dividends
       |
       | You see what I'm getting at... these components really operate more like a
       | database table with values possibly NULL, e.g.,
       |
       |   type     country  institution  account   category
       |   -------- -------- ------------ --------- -----------
       |   Assets   US       HSBC         Checking  NULL
       |   Assets   CA       RBC          Savings   NULL
       |   Assets   US       ETrade       IRA       Cash
       |   Income   US       ETrade       IRA       Dividends
       |   Expenses NULL     NULL         Food      Restaurant
       |   Expenses NULL     NULL         Food      Grocery
       |
       | Having to order your account components in a hierarchy forces you to
       | decide how you want to report on them, a strict order of grouping from
       | top to bottom.
       | So I've been thinking about an experiment to rename all accounts according to
       | dimensions, where the ordering of the components would not matter. These two
       | would point to the same bucket, for example (changing the syntax slightly),
       |
       |   Expenses|Taxes|US|TY2014|Employer|Federal
       |   Expenses|US|Employer|Taxes|TY2014|StateNY
       |
       | You could then display reports (again, the usual reports, balance sheet,
       | income statement, journals) for "the subset of all transactions which has one
       | posting in an account in <set>" where <set> is defined by values on a list of
       | dimensions, a bit like a WHERE clause would do.
       |
       | Now, now, now... this would be a bit radical, now wouldn't it? Many of these
       | accounts do point to real accounts whose postings have to be booked exactly,
       | and I'm a bit worried about the looseness that this could introduce. One and
       | only one account name for a particular account is a nice property to have.
       |
       | So what can we do to select across many dimensions while still keeping
       | hierarchical account names?
       |
       | The first thing I did in Beancount is to create views for all unique account
       | component names. For example, if the following account exists:
       |
       |   Assets:US:ETrade:IRA
       |
       | You will see four "view" links at the root of the Beancount web page:
       |
       |   Assets
       |   US
       |   ETrade
       |   IRA
       |
       | Clicking on the link selects all the transactions with a posting with an
       | account where that component appears. (Views provide access to all the reports
       | filtered by a subset of transactions.) You can click your way to any journal
       | or report for that subset of transactions. This exists in HEAD today. You can
       | draw all the reports where a particular component appears, e.g., "Employer", as
       | in "Income:US:Employer:Salary" and "Expenses:Taxes:US:TY2014:Employer:Federal".
       |
       | But this does not define "dimensions." It would be nice to group values for
       | these components by what kind of thing they are, e.g., a bank, an instution, a
       | country, a tax year, etc, without regard for their location in the account
       | name. A further experiment will consist in the following:  again assuming
       | unique "account component names" (which is not much of a constraint to
       | require, BTW, at least not in my account names), allow the user to define
       | dimensions by declaring a list of component names that form this dimension.
       | Here's how this would look, with the previous examples (new syntax):
       |
       |   dimension employer  Microsoft,Autodesk,Apple
       |   dimension bank      HSBC,RBC,ETrade
       |   dimension country   US,CA,AU
       |   dimension taxyear   TY2014,TY2013,TY2012,TY2011,TY2010
       |   dimension type      Assets,Liabilities,Equity,Income,Expenses (implicit?)
       |
       | You could then say something like "show me trial balance for all transactions
       | with posting accounts where bank is not NULL group by bank" and you would
       | obtain mini-hierarchies for each group of accounts (by bank, across all other
       | dimensions).
       |
       | (With the state of my current system, I could probably code this as a
       | prototype in a single day.)
       |
       | Addtionally, accounts have currency constraints and a history of postings
       | which define a set o currencies used in them. More selection can be done with
       | this (e.g., show me all transactions with postings that credit/debit CAD
       | units).
       |
       | IMHO, all you're trying to do with these virtual accounts is aggregate with
       | one less dimension, you want to remove the real account and group by community
       | project. My claim is that there are ways to do that without giving up o the
       | elegant balancing rules of the DE system.

    In relation to this... these "dimensions", could they just become other
    dimensions in the filtering language?

      component:Microsoft

      employer:Microsoft
      bank:RBC
      country:US

    You can then break down by those, like a GROUP BY clause, and generate
    reports that have those as root accounts, or separate breakdowns.

** Tags used as dimensions

  - If you had tags as key-value pairs, those could be used as well:

      2014-05-21 * ...
        #employer:Microsoft

    Searching for:

      tag:employer=Microsoft

    This is another dimension in the same filtering language.

* Operations
** Validation

  - Write a dedicated routine to check the following invariant:

        # Handle sanity checks when the check is at the beginning of the day.
        check_is_at_beginning_of_day = parser.SORT_ORDER[Check] < 0
        ...
        if check_is_at_beginning_of_day:
            # Note: Check entries are assumed to have been sorted to be before any
            # other entries with the same date. This is supposed to be done by the
            # parser. Verify this invariant here.
            if isinstance(entry, (Check, Open)):
                assert entry.date > prev_date, (
                    "Invalid entry order: Check or Open directive before transaction.",
                    (entry, prev_entry))
            else:
                prev_entry = entry
                prev_date = entry.date

  -  Sanity check: Check that all postings of Transaction entries point to their
     actual parent.

  - (validation) In addition to the Check/Open before-constraint, check that
    the entries are always sorted. Add this sanity check.

  - The default validation should check the invariant that Open and Check
    directives come before any Transaction.

  - Validation: Everywhere we have a filter of entries to entries, we should be
    able to apply a check that the total balances before and the total balances
    after should have the very same value.

  - In validate.py: differentiate between the case of an entry appearing too
    early before an Open directive, and an entry appearing for an account that
    simply just doesn't exist.

  - Auto-detect and warn on likely duplicate transactions within the file.

** Padding

  - Idea: Padding entries could be extended a tiny bit in order to
    automatically calculate the cash distribution entries, e.g., like this:

      2014-03-04 pad Asset:Cash  Expenses:Restaurant    60%
      2014-03-04 pad Asset:Cash  Expenses:Alcohol       40%

      2014-04-04 pad Asset:Cash  Expenses:Restaurant    70%
      2014-04-04 pad Asset:Cash  Expenses:Alcohol       30%

      2014-05-04 pad Asset:Cash  Expenses:Restaurant    70%
      2014-05-04 pad Asset:Cash  Expenses:Alcohol       30%

    This is a great idea, is in line with the general meaning of pad entries
    (implicit 100%) and would add a much desired feature.

  - Add tests for all the cases of realization padding.

** Locations

  - @location really should just convert into a generic event "location", just
    as address and school should; they're just events with forward fill...
    Serve this at:

       http://localhost:8080/20120101/20130101/events/location/days

  - Add a "reason" field for @location, and display as trips, with
    some sort of meaning to them. Ok, this contradicts the previous idea.



* Parser
** Errors

  - Parsing an indented string results in some output... for example, this code
    spits out a single Balance entry (the last one):

        balance_entries, _, __ = parser.parse_string("""
          2014-01-02 balance Liabilities:CreditCard   100.00 USD
          2014-01-03 balance Liabilities:CreditCard   200.00 USD
        """)

    It should not. It should output nothing, because these entries are indented.
    I don't understand why it does. This is a parser bug which needs to be
    traced and debugged. This has come up in writing tests here and there,
    forgetting to insert dedent=True.

  - We need to gather errors in a single place and report them like the others;
    right now I'm catching them in sum_to_date() and writing using the logging
    module; but they really should be trickled up with the rest.

  - Syntax errors currently have no location... this is unacceptable. Write an
    automated test, check for all kinds of errors, in the lexer, in the parser,
    in the Python. (Just work with the line number, we don't really need
    character position.) Test everything with automated tests.

  - 'lineno' is incorrect, it points to the next entry, not the previous one,
    fix this bug! This is really annoying.

  - Set a correct filename in grammar.y

  - Errors from the parser and others should all be accumulated in one place,
    so that we do all the reporting at the very top level.

  - Don't raise error exceptions anywhere; log everything to an error
    handler/accumulator class instead, and skip to the next entry/declaration.
  - Propagate exception from Python(?)

  - Problematic transactions (!) should spit something of color on stdout, they
    should not be forgotten so easily.

  - Bug: Invalid account names should only be reported once.

** Lexer Work
*** Errors in Flex Lexer

  - (parser) Support enabling flex debugging in beancount.core._parser.parse(),
    using "yyset_debug(int bdebug)".

  - When an error occurs, skip the lexer to the next empty line and recommence.

    * Modify the lexer to emit EOF and add that in the grammar rules for empty_line.

*** Write a New Lexer From Scratch

  Reasons to write your own lexer manually:

  - Should support UTF-8 encoding.

  - Should support SCHEDULE entries for org-mode (see email discussion).
  - More flexible syntax (see "Is it possbile for beancount to ignore org-mode
    SCHEDULED and DEADLINE?" thread).

  - Better error reporting

  - (performance) Write your own lexer manually and compare performance with
    flex one. I think we can do a much better job at error reporting by writing
    our own, but I'm unsure how the performance compares.

  - IMPORTANT LATENT ISSUE. You need to extend the lexer to parse A-Z for flags,
    not just PSTCU! This is important, as I just realized that it could prevent
    the correct parsing for entries in a round-trip, with postings produced with
    unexpected flags. In fact, any character with whitespace on each side should
    parse as a flag. This is very important.

    This manifests when adding a posting with letter 'M' right now. Replicate
    this, fix the problem.

** Make the Parser Reentrant

  - Make the parser reentrant [2014-08-02]. This is _not_ a difficult task.

    * Follow this:
      http://www.lemoda.net/c/reentrant-parser/
      http://flex.sourceforge.net/manual/Extra-Data.html
      to remove all globals from my lexer and make it truly reentrant and free of globals.

    * You need to add unit tests that check the correctness of line numbers on
      parsed directives and errors.

    * You need to remove the get_yylineno and get_yyfilename accessors.

    * You need to make the parser reentrant, by add this directive to the grammar:

         %parse-param { PyObject* builder}

      You also need to redefine yyerror() accordingly. I've done it and it
      works, it's simple, it's a 20 minute change:
      http://www.gnu.org/software/bison/manual/html_node/Parser-Function.html

    * You also need to make the lexer reentrant:
      http://flex.sourceforge.net/manual/Reentrant-Overview.html#Reentrant-Overview

         %option reentrant

      (I haven't tried this yet.)

    * Most of the "real" work involved is in removing the globals for lineno and
      filename.

    * Make sure the performance does not degrade as a result of doing this.

** Syntax

  - You should support a payee with no description! This generates a parser
    error right now.

  - The syntax should support multiline strings naturally...

  - For Links vs. Tags: dont impose an order, parse as tags_or_links.
    Right now the order is tags_list and links_list.

  - You should accept commas in the input; simply ignore their value.

  - Add 1/rate syntax for prices (and anything... really, why not).
    Convert at parsing time.

*** Sensible Syntax for Lots

  - Consider making the lot syntax like this:

       -4 {HOOL @ 790.83 USD}

    instead of:

       -4 HOOL {790.83 USD}

    It's actually a lot more accurate to what's going on...

** Testing

  - Allow file objects to parse() and dump_lexer(). This should use fdopen() or
    whatever else to get this job done at the parser level.

  - You need to clean up the memory of the strings created; call free() on each
    string in the rules.

  - Add a unit test for pushtag/poptag errors.
  - Add unittests for tags, pushtag/poptag

* Reports
** Text Statements

  - Complete text-statements branch, printing out balanace sheet and income
    statement to text for bean-report and ELI, complete with --date on those
    reports.

 - Using an intermediate data structure, produce text and csv / xls reports,
   downloadable from the web front-end, or even generatable directly. All of
   this reporting infrastructure should be reusable, ideally.

  - A text rendering of the balance sheet / income statement would be
    _very_ useful for collaboration/communication with others. Add a link to
    download a text version of any report. This would be made easy if we only
    have a few distinct types of reports.

** List of Unreconciled Transactions and Postings

  - Perhaps we want to produce a report of all transactions with a highlight on
    them.

** Balance Sheet

  - (web) We really need to reorder the accounts in a way that is more
    sensible... it's annoying to see the accounts I care about at the top of
    the page. Cash, Points, AU, should be at the bottom... I wonder if there's
    a nice heuristic. Last updated date? I think that would be good enough.

  - We need to figure out how to order the accounts on the balsheet; I want the
    most relevant near the top. Sorting accounts: compute a score made up of

    * nb. txns from the last 3 months
    * nb. checks from the last 3 months (weighted more heavily)
    * line-no of Open directive in the file.
    * last updated date.

** HTML Rendering

  - Rendering: When you collapse a parent account, its aggregate amount should
    render, and disappear when not collapsed.

  - Numbers should align to the right.

  - USD and CAD should be aggregated in their own columns for balance sheet and
    income statements. These should be specified from the command-line.

  - All entries should have collapsing a-la-JavaScript, along with
    collapse/reveal all buttons. All JS.

  - If the software is finally fast enough in Go, render RESTful on the fly for
    any date:

    * REST:  /balsheet/20121231/
    * REST:  /income/20121231/20131231/

    This way, you could have any year on the same run. No need to restart, even
    have a menu with all the years, and perhaps even some of the latest months.

  - It would be really nice to render the line numbers to the source in the HTML

  - (Performance) Implement buffered output for faster response using a separate
    thread and an iterator that yields from app.write when the data buffer is
    large enough.

  - Postings that have a "!" flag should have at least their
    background red.

  - You should more explicitly state the beginning and ending period
    on each statement pages (it is super important information).
    Just below the title.



** Excel Output

  - Find good ways to transfer data to an Excel spreadsheet. A link to download
    a file should be supported.


** Links to Source

  - The new format code should keep and optionally render the source file/line
    of any transaction, and allow clicking to get to the source line in the
    rendering.

  - Maybe there should be a script that can take a report specification and
    output a list of emacs-compatible links to the entries, interspersed with
    the text format rendering! You could go "next-error" to go through the
    entries in time order, emacs taking you there one-by-one.

** Event Reports

  - We should be able to count the days of each event type.

** Distribution of Expenses and Income

  - Add a pie chart to visualize the constitution of the Income Statement for
    Expenses and Income.

** Summary Reports

  - To create custom views, for example, weekly summaries, you could
    convert the ledger into another ledger, where entries would have
    been replaced by summary entries instead, and all the other
    functionalities would still work.

** Financial Ratio Analysis

  - Add these: http://www.csun.edu/~bjc20362/Controlling-2.pdf

** Trades

  - You should be able to report on all booked trades during a period,
    especially with the new booking algorithm, this will be useful.
    Create a new report type for this.

** Reports: Overview Stats

  - Add a simple overview 'stats' report with output like this:

      Files these postings came from:
        ...

      Unique payees:            2681
      Unique accounts:           151

      Number of postings:       9026 (4.8 per day)
      Uncleared postings:        126

      Days since last post:     -206
      Posts in last 7 days:       30
      Posts in last 30 days:      52
      Posts seen this month:       8

  - This ought to replace the current stats reports, which are simply too small
    and specialized.

** Reports: Rendering Journals

  - Journals should render in either order.

  - Add an option for spacing in the revamped reports.

  - When multiple transactions occur in the same day, it makes sense not to
    render the balance amount until the last one. Do this. This is important.

  - In rendering balance directives, don't render the amount in the "change"
    column; that is too confusing for some users, keep the change column for
    changes.

  - (easy) Don't render postings in the HTML interface by default. The detail
    can be made available via bean-query now, and users can click on /context
    link in order to get the full transaction detail. Journals should be
    summaries. Add an optional argument to turn it on/off, but it should be off
    by default.

** Reports: Rendering Tables of Balances

  - tree rendering: If a parent account has only a single subaccount and the
    parent account otherwise has no postings in its realization, render the
    account on a single line instead of two, e.g.

      Expenses                     Expenses
        Taxes                        Taxes
          US                           US
            TY2014                       TY2014
              State                        State:Company
                Company                    ...
              ...

** Reports: Rendering Tables

  - For table rendering, move the actual formatting at rendering time. CSV files
    should have fractional values for percentages, txt and html should have %
    values. I need to figure out a good solution for this. Maybe the thing to do
    is to move the field selection at rendering stage, or at least to have it at
    both.

** Reports: Accounts

  - bean-report accounts should produce a regular table that can be rendered
    with CSV or TXT, not a custom output string.

** Reports: Cash

  - Create a function to identify whether a Position/Inventory is cash... use
    this to reproduce/replace the 'cash' report. Use the same rule from
    bean-report.

** Report: XML

  - Output to a structured XML format, some people are finding that useful to
    build other visualizations. In order to test this completely, do a
    round-trip test.  The code should live in beancount.parser, parallel to the
    existing code there.

** Report: Events

  - Build a 'events' report that will print out the current value of all events.

  - Create a new report type: "days" that counts the days of any event in the
    filtered log.

* Price Freshness / Dated Prices

  - Issue warnings if the price date is too far from the requested market value
    date. This will help with returns, a lot. You should likely do this in the
    price_map object, in the lookup function, maybe, so that all modules benefit
    from the feature. You could ideally provide a date and a tolerance, and
    somehow issue warnings automatically. The tolerance for price freshness
    should be provided as an option in the input file.

  - Add the capability to issue warnings when the price database is queried for
    a specific date but the price point is too distant from the requested date.

      "One thing I want to do soon is to issue warnings when the price database is
      looked up and the price point is too far from the requested date, so that the
      user could go fill in the missing prices. I'd probably issue price entries with
      the approximated price (approximated with a distant date) and then feed that
      into another script that would fetch prices for those directives."

* Review Design of Tags & Links

  - Consider removing the "links" attribute altogether and making that simply
    just a tag. Do we really, truly need to distinguish between tags and links?

  - Try removing the 'tags' attribute of transactions by moving it to metadata
    fields and making sure tools are available to perform the same aggregations
    using bean-query and views using bean-web.

  - Make the Pad directive accept #tags and propagate those to the generated
    transactions:
    https://bitbucket.org/blais/beancount/issues/70/add-tag-to-the-pad-directive-and-propagate

* Web Interface Improvements

  - (easy) Make b.w.web also 'app.options_map' instead of 'app.options'.

  - Make the web interface not render postings anymore by default.

  - web: Don't render the transaction detail anymore; instead, the full context
    should come up in a tooltip that is computed on-demand. Rendering the basic
    table should not have to render all the detail upfront, that is always
    overkill.

  - web: Don't render the full Inventory'es; instead, already render at cost and
    provide their full detail either by clicking on the transaction, which
    should render the full detail of an inventory (for debugging), or in a
    tooltip.

  - Highlight (e.g., in the color red) the postings to accounts that are in
    contra value, e.g. a positive Income, or a negative Expenses posting.
    (Maybe this is just something that lives in Fava actually)

  - In the web interface, it would be nice to have a fancy client-side
    JavaScript overlay here, that automatically appears after parsing if there
    are errors and that automatically smoothly fades out. All errors should be
    displayed in an overlay; proper error handling and display for the web
    interface is not optional, it's important.

  - Figure out how to disable googleapis fonts when on a very slow connection.
    I'd like to enable the fonts, but if they cannot be fetched quickly, or
    cached, this should be disabled.

  - Implement a little plug-ins system that allows a user to insert a new tab in
    bean-web, to insert some custom display.

  - Instead of rendering inventories with the full contents in the journal,
    render the cost, and place the full inventory in a tooltip!

  - A table of price entries should be rendered under the price graph in the
    web interface.

  - The Trial Balance page could be a good place to put all the accounts on the
    left and have two sets of columns: beginning of period -> end of period.

  - In order to implement .txt output, you will need to decouple the web
    rendering and the generation of its included data. This will be
    great--ability to cut-and-paste any page into txt. format=txt, and we could
    still have the links clickable. Everything else would just be txt. A bit of
    a crazy idea, but it might work well and be simple. Maybe.

  - Render tags on the HTML page

  - Replace gviz charts by some other library that does not require you to be
    online in order for it to work.

  - Silence BrokenPipeError errors from bottle using wsgiref. You could use
    CherryPy, which doesn't suffer from that, or just... fix it and silence
    them.

  - In balance/aggregate reports, render the balances for parent accounts too,
    in lighter gray.

  - Render the Conversions amount at the bottom of the Conversions page...

** Visualizations

  - Move the TreeMaps experimental script for Expenses and Assets subtrees into
    the bean-web codebase:
    http://bost.ocks.org/mike/treemap/
    (Or maybe that would just be left for fava.)

** Rendering Documents

  - Serving CSV files from the Documents page should not done be via download,
    but rather they should rendered directly. Same with text files. As much as
    possible files should be served directly.

  - The documents web page should render by-month + date, and by-account + date.

** Update Activity Page

  - Update activity: Remove parent accounts with no child accounts.
  - Update activity: This exhibits a bug in the table rendering, look for IVV,
    see TODO(blais) in acctree.py

** Bake Improvements

  - Move beancount.scripts.bake to beancount/web and adjust all the references
    accordingly.

  - bake: Make bake support curl if wget is not available. It should work with either,
    to relax dependencies.

  - Make the web scraper run in multiple threads... it's quite a bit too slow as
    it is. I'm sure we can make it scrape in parallel using multiprocessing and
    a work queue (this should be a fun little project and would make baking to
    an archive a lot faster in many cases).

** Programmable View

  - GREAT IDEA! Have a web form that you can input a view filtering expression,
    e.g.  year:2014 component:Microsoft
    to have that year's transactions made with this component. Encode the
    results in a unique string that you can decode and create a corresponding
    view of the subset selected by the expression. You can then view any of the
    reports for that subset! This means we can then get rid of many of the root
    page's links automatically, yet still provide all the opportunities... this
    is the way to go, and would best mirror the command-line capabilities.

** Error reporting

  - We really need to list all the entries markes '!' somewhere; they should be
    more annoying to the user.

  - In the balance sheet or trial balance, mark accounts that have errors in
    red, or add a little red start next to them.

  - Implement basic error reporting page from the list of errors.

** Links

  - (web) Render links to the right of descriptions, and the link href link
    should actually render a page of the related linked entries.

** Aesthetics

  - In the entries table HTML, highlight the relevant posting leg somehow, maybe
    use a '>>' marker, or make it bold. Something. (Bold is too much, use >>.)

  - Render "as of YYYY-MM-DD" under the title for Balance Sheet, and "from
    YYYY-MM-DD to YYYY-MM-DD" under the title for Income Statement

  - Answer to favicon.ico request.

  - Add an option to render the entries table upwards, not just downwards.

  - Use that beautiful new font (Roboto) from Tactile in the new rendering.
    Totally worth it. Use the nice Lucida-like font for numbers, like in
    TurboTax.

*** JavaScript / Client-Side Interaction

  - Render balance sheet/ income statement cells with two numbers for parent
    nodes, so that when you collapse a node, all the amounts of its children sum
    up automatically and display in its cell. You should have a consistent
    report regardless of whether nodes are collapsed or not. This will require
    some JavaScript effort.

  - Implemented a JavaScript cursor in JS. J, K up down. SPC = toggle.

  - In Journal view, pressing 'C' should toggle displaying the checks on and off.

** Trial Balance

  - We should have a nicer way to tell what accounts need to be updated.
    Highlight them red if they haven't been updated in more a month
    (configurable).
    Put the last updated date in the balance sheet or perhaps the trial balance
    page. Should be easy; we don't need a dedicated page for this.

  - Shove more information in the Trial Balance page, info about errors, documents, etc.

** Source

  - The source page should take a special '?line=ddd' parameter that will
    scroll the page to the transaction at that line.

** Conversions


* Small Projects & Challenge Ideas
** Maximum Balance

  - Can I compute the maximum value of each account at the end of every year
    (for foreign assets decl.) This would be useful for FBAR / FATCA
    declarations.

  - Automatically compute the maximum account values of foreign accounts for
    the FBAR filing.

  - You should report a trial-balance -like listing of the minimum and maximum
    values of all the accounts.

** Property Lifetime Return

  - Challenge: Can I compute IRR return on my condo purchase and sale,
    accurately accounting for all the little expenses and cash flows along the
    way? TODO: Add benefits received as an Income, as transactions.

** Taxation Rate

  - Challenge: Can I automatically compute my taxation rate for every year?

** Currency Exposure Report

  - For a particular balance sheet, report the total currency exposure of the
    ledger. This should be a very simple report, probably in the form of a pie
    chart.  Maybe this pie chart should be located in the capital report
    (possibly makes sense).

** Inflation Adjusted Reporting

  - It would be AWESOME to look at a balance sheets from the past but
    inflation-adjusted for any date... Answer this question easily:

      "What was I making in 2010 in today's dollar terms?"

  - How would I produce an inflation adjusted version of some charts. Maybe all
    charts should have that option?

  - Look at average meal 10 years ago, average electricity, etc. things that
    should be equal, and correct for the time-value-of-money, compare prices
    today with prices then. Maybe come up with some kind of constant unit that
    I can convert everything to.

** Account Linkage Report

  - Generate a Graphviz link of all the inter-account transactions that are
    larger than a certain amount.

    Generate a graph for the main kinds of account
    interchanges, by looking at the most significant transactions
    between the accounts. For example, ignore transactions which are
    too small in absolute value, or whose total is too small a portion
    of the total.

    Fun little project: Create a graphviz output from a Ledger, where
    transactions above a certain amount would generate a link between
    accounts. Note:  the threshold could be either for single
    transactions, or for aggregate amounts (absolute value).

** Predict Vacation Cap Date

  - Make an plugin that computes the precise date at which my vacation will cap
    (240 VACHR) base on an account.

* Account Hiding Criterion

  - Set the closing criterion for empty accounts, implement in a single place,
    and review all the code which renders balances to use it.

      "I used to have it so that accounts closed before the beginning of the exercise
      (in the reports) would not appear. Accounts closed at the end of the period but
      with some activity within the period would appear (so you can click on them and
      see their journal). Opened accounts with a zero balance would, too. Closed
      before begin + no activity = no show."

        2000-01-10 open Assets:Continuing
        2000-01-10 open Assets:Empty
        2000-01-10 open Assets:Terminated

        2000-01-10 open Equity:Whatever

        2014-03-10 *
          Assets:Continuing       110 USD
          Assets:Terminated       120 USD
          Assets:Empty            130 USD
          Equity:Whatever

        2014-03-30 *
          Assets:Terminated      -120 USD
          Assets:Empty           -130 USD
          Equity:Whatever

        2014-05-15 close Assets:Terminated

        2015-01-10 *
          Assets:Continuing       110 USD
          Equity:Whatever

  - Whether an account shows up in a particular Ledger (realization) really only
    should depend on whether the account was open during the period (we now have
    account open/close dates... let's use them instead of a heuristic!).
    Create a routine to figure out if an account was open during a specific
    time period?

  - Related topics:
    (ticket) https://bitbucket.org/blais/beancount/issues/36/balances-output-sometimes-outputs-000
    (fava) https://github.com/aumayr/fava/issues/292#issuecomment-219563582

  - One question is whether we should display an account which has a non-zero
    balance but when rounded for display rounds to a zero number?

      "the problem is not the sell, but the buy
      that leaves -0.00120 USD in Assets:XYZ"

* Rejected Ideas

  - Why aren't we using the price on the first leg of this transaction? This is
    an interesting variation on the meaning of the price: it could mean either
    (a) the price of the lot, or (b) the conversion price of the cost of the
    lot. This would enable the following:

        2013-07-22 * "Bought some US investment in a CAD account"
          Assets:Investment:HOOL           50 HOOL {700 USD} @ 1.01 CAD   ;; 35350 CAD
          Assets:Investment:Cash          -35359.95 CAD
          Expenses:Commissions                 9.95 CAD

  - Add a --auto-everything option to bean-check that automatically inserts a
    beancount.plugins.auto_accounts directive and more.

* To Be Categorized
** Reporting Plugin Errors

  - Build a utility function to parse plugin configs using ast.literal_eval()
    and catch and produce a consistent error message when an invalid Python
    expression is provided. Convert all the plugins to use it.

  - When rendering errors, render the data type so the error tells you which
    component or plugin generated it.

  - Parse and save the line no for "plugin" directives in order to improve their
    error reporting.

** doctor / tools

  - Add a list of posted balances by account to "bean-doctor context".  "linked"
    always links all the transactions, so it's not good enough. Just add this by
    default to the context command.

  - bean-doctor context should accept a LINK, not just a line number from
    context.

  - Great idea: Make the printer able to (1) output "incomplete" entries and (2)
    print out the entries in the order of (filename, line-no) in which they were
    parsed, to produce a file that is as close as possible to output. (bw3443
    asked for this in order to make modifications to his input and push that
    back out to a file, this could be useful.)

** query_parser

  - Support arithmetic operations as targets, so you could SELECT 2+2, for
    example. Then add a PRICE(ccy, ccycost, date) function to pull the price at
    any date.

  - SQL: "IS" and "IS NOT" is not implemented.

  - Idea: The "HELP" command of the SQL shell should be made analogous to the
    schema inspection facilities of other SQL shells instead of being dedicated
    HELP commands.

  - Implement a DESCRIBE command to the SQL shell in order provide help on the
    available row commands. I think this would be a natural way to do this.

  - This query works:

      bean-query $L ' balances from flag = "!" '

    But this query fails:

      bean-query $L " balances from flag = '\!' "

    The second one needs to have the flag escaped because of bash shell
    expansion, but the problem is that the escaped backslash appears in the
    output. This is normal bash behavior, but the problem is that the user
    receives no notification of failure in this case. Beancount should detect
    that the string compared to a flag is not a single-character string and
    issue an appropriate error message for it.

  - Bug: this query fails and should not:
    "select account, sum(position) group by account order by account_sortkey(account)"

  - SQL: When not specified, ORDER BY should be set to be the same as GROUP BY
    by default. This is a sensible choice.

  - Implement implitict GROUP BY and BALANCES ... WHERE syntax

  - The 'balances' report should also support a WHERE clause as a nice
    shorthand. I would use that all the time myself if I could.

*** Implement Table Joins

  - Write the multi-year report and share on the list at
    https://groups.google.com/d/msg/ledger-cli/XNIK853ExNc/CWxSPa-5INMJ

  - Write a utility script that merges multiple reports with a leftmost column
    of account names into a single report with multiple columns.

       SELECT account, bal1, bal2 FROM
         (SELECT account, sum(cost(position)) as bal1
          FROM CLOSE ON 2014-01-01 CLEAR)
         JOIN
         (SELECT account, sum(cost(position)) as bal2
          FROM CLOSE ON 2015-01-01 CLEAR)
         ON account;

** query_env

  - There's a bug in the MIN() function, it fails, try this:
      select min(balance) from open on 2015-01-01 close  on 2016-01-01  where account = ...

  - Rename ACCOUNT_SORTKEY(), it's a terrible name. Name this REPORD() for
    "report order".

  - Provide a SUBSTR() or SUB() function for the SQL script. Find out what the
    SQL standard is and implement that. MAXWIDTH() just isn't too great a name.
    TRIM() might have been a better name.

** query_eval

  - Another problem with queries is that sales cause very large unrealistic
    changes because each posting affects its account separately. Look at this
    query, for example, where we are trying to obtain the maximum balance during
    the year:

      select date, description, convert(balance, 'CAD', date)  from open on 2015-01-01
      close  on 2016-01-01  where parent(account) = .../'rrsp'

    We need to find a way to report the balance only after all the postings of a
    particular transaction are applied. I'm not sure how to handle this well yet.

  - query: Provide a column for the "other accounts" of a selected posting's
    transactions, so you can select on that. Selecting a transaction should be
    migrated from the "FROM" syntax to the "WHERE" syntax as if a joined table,
    with suitable support for ANY and other membership operatos.


** Support Negative filtering by default

  - Idea: For "virtual postings", you could mark certain tags to be excluded by
    default, to be included only explicitly. e.g. #virtual tag would have to be
    brought in by selecting it via "tag:virtual". Maybe a different prefix would
    be used to distinguish them, e.g. #virtual and %virtual, or #virtual and
    -#virtual; something like that.

** query_render

  - Journal rendering: add terminal colors (easy).

** Improvements to Emacs Support

  - Investigate indent-region and see if it wouldn't make sense to override this
    in order to invoke beancount-align / beancount-format.

  - Add an Emacs mode command to compute a command at the date of the
    transaction preceding or at the cursor line (with C-u). Without a C-u
    prefix, compute the balances at the latest date. The point is that the user
    shouldn't have to type in the bean-query <filename>, other than perhaps
    having to type "balances". To work quickly on smaller files.

*** Transaction Lists which can be Explored with Emacs

  - Add a "lineno" format for transactions that render in "Emacs errors"
    compatible format, so we can easily jump in time throughout the input file
    instead of rendering a journal. Offer the option to list in reverse to. This
    should be invokable from the SQL shell.

  - Register (with filter) should have "print" mode that also includes
    file:lineno so that we can make Emacs "jump" between the transactions in
    the order they appear.

** Trading

  - Produce example transactions for each of the cases provided by Filippo's
    sample transactions.

** Tools: Formatting

  - BUG: There is a bug in bean-format; on
    /home/blais/sharing-with-roommate/liabilities-account-solution.beancount, it
    fails with an assertion. I highly suspect that it's because of postings like this:
      Expenses:Electricity             45.34/2 USD
      Liabilities:Alice                45.34/2 USD

* Misc Grab Bag of Ideas

  Here follows a grab bag of ideas. When I have a new idea coming to me, I don't
  have time to think about where to put it, I just come here at the end and jot
  it down. Every couple of years I clean this mess up and put it in the sections
  above.

<<<<<<< HEAD
  - Put all the contents of experiments/ under their own directories and add
    decent README files for each of these.

  - Write a new plugin to spread cash transactions over multiple dates. Use a
    template transaction in the input file as input.

  - Setup continuous integration that would push build status for each commit to
    bitbucket's build status API. Buildbot already has a plugin for this.
=======
  - Try to modify b.l._parse_recursive() to reuse the DisplayContext object
    across all the parsed files, in order to accumulate its full state. Some
    users (from fava, e.g. Daniel Bos, see thread on mailing-list) are defining
    a single top-level file with only includes, and this breaks the rendering of
    the fractional digits in the web interface in a severe way.

  - Investigate using PrettyTable over my custom one. Is there any point to that?

  - Important: CONVERT() currently converts at the market value. This needs to
    be documented well, and how to use PRICE() and VALUE() as well. It's poorly
    documented right now. (See question in May 2016 by redstreet0 on the
    mailing-list.)

  - Rename Position.get_cost() to Position.get_total_cost(), I've it confusing
    to myself otherwise.

  - Rename the shell function PRICE() to GETPRICE() in order to avoid confusion
    as well.
>>>>>>> 775d123b

  - In upload_assets.py, add the export date somewhere very visible.

  - Convert the upload.py script to use the Sheets v4 API instead of gspread.

  - Produce pivot on monthly expenses as a custom report, the need for this
    occurs too often to wait for the SQL shell to support it.

** Google Keep Tickets

  - Unicode support: add a basic filter with 'ignore' to a temp file, before I
    finish having a proper lexer. Kick the tires off a lexer anyhow.

  - Idea: select * from transactions, but you have to find a way to
    open/close/clear either before filtering or after.

  - Print out metadata from the C-c x bean-doctor context command

  - Get to a point where you can compute long term vs short term

  - For testing decimal, work the renderers from a given dictionary, either
    computed or given glabally. A maximum should be enforced too.

  - Testing for rendering Needs to test with numbers under prec, over prec,
    integers, with wild prec (enforce max).

  - Add a display_precision option yo allow the user to override it.

  - Add warning on repeated metadata value key

  - Returns: identify entries with intflows + extflows on one transaction,
    without assets, they should be printed out for review in dates after all
    assets accounts are opened

  - Preso: offer an estimate of data size for a ledger and show how its really
    small.

  - Finish prior to spreadsheet replicating g finance

  - Add change from trailing day, week, month, helps making decision based on
    recent trends

  - Idea: introduce balance checks on preso, immediately motivates the de
    method! Highlight errors

  - If I sell my entire position of multiple lots the booking should be able to
    infer that this is umambiguous

  - Don't allow negative units by default--modify STRICT method to disallow
    that.

  - Idea: stock split could be its own directive with a corresponding stream
    transformation, all defined in a plugin

  - Idea: wash adjusents to adjutsment account and zero balance in 2015, instead
    of washing to pnl account. Do this now.

  - Beancount: Review terminology used in documents, use "Clearing" instead of
    "Transfer."

  - Idea: report only on last posting of a transaction!

  - In reading example of stock split, add one that maintains the original
    purchase date

*** Sqltool why interesting ?

  - Automatic schemas
  - Typed calculations
  - Single line
  - Basic operations
  - Running commands

  - Broadcast concept, for inventories
  - Data (..., "html", 1), Html(...)
  - Sources: Beancount, ledger, hledger, CSV, dbm, Xls, xml, etc.

*** Taxes & Finance

  - In Canada, all trading is carried out at average lot! Since when? Adjust my Beancount file.
  - When in foreign land, how much is the base deduction (-93k?) and are you only subject to federal tax rate when you're not there?
  - Q: Can you convert short term gains into long ones via a wash sale?
** File Entries from TODO file
*** Urgent-ish

  - Unify bean-doctor linked and bean-doctor context; make it one, and C-u
    prefix triggers links, perhaps ask for which link

  - Create a demo video about “context” and “linked” command-line tools.

  - Add a function to fetch a particular subset of tags with a regular
    expression, e.g. FIRST_REGEXP('award'). Use this on the imported
    stockstatement transactions. This can be used to create a column out of a
    set of tags.

*** Documentation / Process

  - Complete the CA and handle all remaining pull requests and minor bugs.

  - Improve the Lang Syn doc right before the Unused Pad Directives by adding an
    intervening transaction instead of explaining how it works. It would be much
    clearer.

  - Write a doc (video)  that explains how to debug issues, context, linked, print, etc.

*** Branches

  - Finish work on booking branch

  - SQL tool really ought to be extracted away from Beancount, extract as a
    separate project.

*** Small Tasks

  - A large imbalance will appear as a RoundingError, which it shouldn’t!
    RoundingError’s should only be inserted when a transaction balances! Run a
    context on a non-balancing transaction and you’ll see what I mean.

  - Build a script that can run the reports found in Query and output them
    either into files or all at once. This is probably TBD as part of bean-query
    itself, with some options.

  - Use Query directive, add “run ___” command + “run all”.

  - Build a script that can list all my cap. gains for tax-loss harvesting.

  - Modify networth script to list post-tax worth, basis + pre-tax value =
    post-tax value, segment based on accounts.

  - Finish that Health Care tracking document.

  - Move over the updating process to Google Spreadsheets solution.

  - Remove all double descriptions in importers in ledgerhub (when payee ==
    narration).

  - beancount-linked is broken, missing line number, and an exception is raised:
    bean-doctor linked blais.beancount 57660; fix this now, rename as
    beancount-context-linked and add a better binding. Use this a lot more.

  - Booking: generate all combinations for just currencies, missing or not, in
    order to complete categorize implementation; (1) apply cost-currency =
    price-currency constraint, (2) infer currency from other legs, (3) infer
    currency from inventory.

  - Define a way to specify output format for rendering many queries, and
    perhaps that should include a Google doc directly that makes an upload, even
    if that has to call out to a Python2 subprocess (that’s fine). Use that
    everywhere.

  - Add “display_tolerances” rendering override to fix bug with rendering HKD in
    trips, should be mirroring tolerances input syntax. Bug with Beancount:
    journal ‘Assets:Caroline:Octopus’ does not render with correct precision.

  - Remove unused auto-postings, they distract from the reporting.

  - Deal with flattening now (default should be never to flatten, never render
    empty fields on a continuation line for an inventory) and THEN implement CSV
    rendering.

  - Implement implicit GROUP-BY now.

  - Move “bean-doctor missing-open” to “bean-reports missing-open”, this really
    is a report type.

  - Merge 3 newer monnier beancount.el patches.

  - Bug: an unbalanced tag should output a correct line number in the error.
    Right now mistaking push/pop as push/push outputs an error with a zero line
    number, not useful. Need this. Fix this.

  - Complete ultipro tables from PDF parser.

  - payees: train a little model on my payee names to convert them to nice,
    clean payee names. Extract the data now.

  - returns2: Returns revamp + web reports.

  - booking: Implement booking proposal.

  - export: Export to spreadsheets.

  - Write unit tests for query_env and the rest of the package (important, bugs
    are being found by others).

  - Document arithmetic operations support

  - Export to Google Spreadsheets: Complete and document how to upload to a Trix

  - Doc on exportpf

  - Conversions: Document how open close clear works. This is really important.
    Use as an important the desire to pre-enter transactions from the future
    (e.g., Jon Stahl’s vesting events).

  - Write Intro with an explanation of open/close/clear.

  - Finish parser cleanup for Unicode.

  - Store residual in metadata, print it out in context

  - “Transaction does not balance” message should include the tolerance value
    allowed.

  - Complete “legacy” doc generation (merge assets.asc into that doc, we
    shouldn’t need assets.asc once that’s done, and schematize its contents) And
    start using this.

  - Plugins doc: Add documentation for sellgains plugin in the rest of the docs
    (and of all other plugins).

  - Add a section about Options in the Trading document, with these contents.

  - Implement year close via command-line.

  - Implement bean-query to CSV output (easy).

  - Convert dividends to per-stock returns.

  - Wrap up docs? Use the framedocs script?

  - This should be the goto/ project, it should be able to do that.

  - Definitely make a teaching video… this will be useful for applications to
    other things!

  - Implement currency trading accounts as a prototype; see Conversions doc.

  - Write a doc specifically on handling the vesting of shares, including the
    tracking of unvested shares.

  - Write doc on booking taxes NOW.

  - Complete unfinished doc on health care.

  - Convert blais.portfolio to a number of SQL scripts.

  - Why doesn’t ^c2fbec103d99 generate an error?!?
    Ha! It’s because it’s NOT a mixed result… only negatives. Maybe allow only
    positive totals with a different mode, somehow. A constraint on
    dictionaries, another booking method. Maybe that should be the default:
    don’t allow negatives at all.

*** Accounting

  - Measure time taken to find and process documents in ingest and only cache it
    if very long.

  - Document the idea of implementing a virtual SQLite table for Beancount

  - Plan is to support smart sniffers

  - Convert to schema automatically

  - Load them into SQLite tables, or make sources as adapters to virtual tables

  - Add a first step that’s a conversion

*** SQLite

  - Q. Can we invoke arbitrary Python functions from SQLite?

  - Look at termsql & sqlparse

*** Idea for talk

  - Start with a description of all the desired processes and their outputs

  - Then put down the realization: (work to do all of these separately) >>>
    (work to represent all inputs)

  - Black box in the middle of >>>, *THAT*’s what Beancount does

*** Contributor agreement

  - Add this to Beancount contributor agreement notes: CLA:
    https://cla.developers.google.com/about/google-corporate

*** Idea

  - Implement a feature that generates a closing + opening transaction to be
    able to split one’s file to multiple files. This should include the currency
    conversions as well.

  - Create a script that splits up a file at a particular date and output two
    files! You should be able to split by date interval, and by tag (to extract
    all the transactions with a particular tag to a separate file).

  - Provide a plugin that summarizes all the balances from transactions marked
    with a particular tag, and replaces those with a single transaction. If all
    the balances are zero, don’t output anything. This could be used to remove
    the opening + closing transactions when including multiple files!

*** Annuities

  - Annuities w/ numpy
** Starred Email - TODO

  - Omitting all currencies in a transaction does not raise an error.
    https://bitbucket.org/blais/beancount/issues/125/omitting-all-currencies-in-a-transaction

  - Option to disable pickle cache
    https://bitbucket.org/blais/beancount/issues/123/option-to-disable-pickle-cache

  - pickle cache prevents document folder from being scanned
    https://bitbucket.org/blais/beancount/issues/122/pickle-cache-prevents-document-folder-from

  - If beancount file is encrypted relative document paths behave differently
    https://bitbucket.org/blais/beancount/issues/119/if-beancount-file-is-encrypted-relative

  - Create a balance_end directive
    https://bitbucket.org/blais/beancount/issues/118/create-a-balance_end-directive
    https://groups.google.com/d/msgid/beancount/CALkVjQbGAgJiGFb0aT9rUUYtiWOYOWvJGUgKqgGsuSE7%3DrodCQ%40mail.gmail.com?utm_medium=email&utm_source=footer

  - Allow arithmetic operations on dates
    https://bitbucket.org/blais/beancount/issues/115/allow-arithmetic-operations-on-dates

  - Missing account from bean-report balances
    https://bitbucket.org/blais/beancount/issues/116/missing-account-from-bean-report-balances

      That's odd indeed. There's some background to this issue; some facts: -
      There are multiple different types of balance reports, they all use a
      different method to determine whether an empty balance account should be
      rendered or not - Some of the criteria include: empty account has had
      entries posted to it during the reporting period, empty account is open,
      empty account has children - I need to review all of those and make them
      consistent.

      I'll leave this ticket open for now and address this in time for your specific
      case. (It's tax-time, so I have a few other features I'm focusing right now
      which I need immediately, will work on this later.)

  - Documents directive with a trailing slash fails; relative path is undocumented
    https://bitbucket.org/blais/beancount/issues/120/documents-directive-with-a-trailing-slash

  - Implement a HAVING clause
    https://bitbucket.org/blais/beancount/issues/114/implement-having



  - A lot of decimal digits if using total price
    https://bitbucket.org/blais/beancount/issues/109/a-lot-of-decimal-digits-if-using-total

      This is an interesting idea I hadn't thought about, basically for the completion
      to round from the most precise until the tolerance fails. I like this. Will
      definitely consider this and implement eventually.

  - beancount.report reports aren't honoring the DisplayContext.. make them do so.
    https://bitbucket.org/blais/beancount/issues/108/beancountreport-reports-arent-honoring-the

  - Convert the query rendering routines to use the DisplayContext
    https://bitbucket.org/blais/beancount/issues/105/context-the-query-rendering-routines-to

  - Review all codes that renders units, costs and prices for precision using
    display context.
    https://bitbucket.org/blais/beancount/issues/107/review-all-codes-that-renders-units-costs

  - New issue 65: Context should render with natural precision
    https://bitbucket.org/blais/beancount/issues/65/context-should-render-with-natural

  - New issue 60: Rendering precision for reports is inconsistent.
    https://bitbucket.org/blais/beancount/issue/60/rendering-precision-for-reports-is




  - Complete OANDA importer - deal with timezone
    https://groups.google.com/d/msg/beancount/_9hzfHfEEh0/XHLFQJEmBQAJ

      "Turns out I need to deal with timezone and I ran out of time for today.
      It's mainly working - albeit could give you the wrong rate depending in
      which time zone you're calling - if you want to test it out, try the
      "price_source_oanda" branch. I'll try to finish this soon."

  - Make the balance sheet and income statement reports support conversion to a
    single currency
    https://bitbucket.org/blais/beancount/issues/103/make-the-balance-sheet-and-income
    https://groups.google.com/d/msg/beancount/5JE9vntz54o/Xrh4w74rEQAJ

  - Create a balance assertion that applies only to tagged or linked transactions.
    https://bitbucket.org/blais/beancount/issues/102/create-a-balance-assertion-that-applies

  - Make stockstatement parser shareable with others. See thread.


  - Integrate aumayr's beancount-docs into beancount/doc
    https://bitbucket.org/blais/beancount/issues/101/integrate-aumayrs-beancount-docs-into

  - New issue 100: Provide an external registration mechanism to build new
    reports, for fava
    https://bitbucket.org/blais/beancount/issues/100/provide-an-external-registration-mechanism

  - New issue 74: Make the printer not output | separator anymore
    https://bitbucket.org/blais/beancount/issues/74/make-the-printer-not-output-separator

  - New issue 99: multi-line syntax for tags and links
    https://bitbucket.org/blais/beancount/issues/99/multi-line-syntax-for-tags-and-links

  - New issue 66: Change active years in bean-web to be calculated using the
    correct year month boundary
    https://bitbucket.org/blais/beancount/issues/66/change-active-years-in-bean-web-to-be

  - New issue 61: Implement pivot table tool & make sure it works to produce monthly
    aggregations
    https://bitbucket.org/blais/beancount/issue/61/implement-pivot-table-tool-make-sure-it


  - Integrate Jon Stahl's doc contribution into the main doc about vesting; from here:
    https://docs.google.com/document/d/1BnPgPGUEcCsWWadlDCvOUxVXVI1W26ysJPqL_aG-5JQ/edit
    He added a section about options a long while ago. Review and complete this.

  - New issue 55: Make it easy to filter out transactions in the future
    https://bitbucket.org/blais/beancount/issue/55/make-it-easy-to-filter-out-transactions-in

  - Provide some better built-in way to associate a particular document with a
    transaction, see discussion here:
    https://groups.google.com/d/msg/beancount/xGMbpfgb220/WPAjxkr8BQAJ

  - Add #tag to the Pad directive and propagate the tags to the generated
    transactions
    https://bitbucket.org/blais/beancount/issues/70/add-tag-to-the-pad-directive-and-propagate



*** Emacs Support

  - Continue patching beancount.el from Stefan's submitted patches:
    https://mail.google.com/mail/u/0/#inbox/14fdc82a04d90565

  - Try it outline-minor-mode to see if I could make Beancount be a major mode
    instead of a minor mode.
    https://mail.google.com/mail/u/0/#inbox/149d363077404909

      From Stefan: "Hmm... so basically as a glorified outline-minor-mode.
      Could you try out outline-minor-mode and tell me what irks you most?"

  - Look into TAB problem:
    https://mail.google.com/mail/u/0/#inbox/14fdc82a04d90565

      "Ben, en fait j'attendais de résoudre le problème du TAB, et pour ça j'ai
      besoin d'un "recipe" vu que ce que j'ai essayé fonctionne."

** Open Tickets - TODO

  - Issue #130: Padding involving the same account doesn't work incrementally (blais/beancount)

  - Issue #128: bean-report holdings market value incorrect if no price given
    initially (blais/beancount)

  - Issue #131: Aggregate the state of DisplayContext across all parsed files.

** TaxMin Reporting

  - Read about TaxMin loss harvesting and see if I couldn't implement a similar
    thing in Beancount:

      "Thank you for taking the time to write in and follow up. At this time, there is
      no way to view the full cost basis of all of your holdings at once at
      Betterment.

      Betterment uses a unique algorithm to optimize the tax-efficiency when selling
      shares. You can learn more about our cost basis method for sales here:
      https://www.betterment.com/resources/investment-strategy/taxes/lowering-your-tax-bill-by-improving-our-cost-basis-accounting-methods/

      The same data available on our PDF statements is available for download in CSV
      format. At this time, there is no way to provide more digits of precision in
      that PDF report. If you do transfer funds out of Betterment into another
      brokerage service, your cost basis information will be provided in full to your
      new financial institution upon completion of your transfer."

      --

      "Thank you for writing in about tax loss harvesting. To avoid wash sales,
      Betterment uses a proprietary Parallel Position Management system that utilizes
      secondary securities as a safe harbor to minimize wash sales. Sales will also be
      delayed if recent deposits are made until they are clear of the 30 day wash sale
      window.

      You can find much more information in both our White Paper (see “Parallel
      Position Management”) and FAQ below:

      TLH White Paper:
      https://www.betterment.com/resources/tax-loss-harvesting-white-paper/
      TLH FAQ:
      http://support.betterment.com/customer/portal/topics/670337-tax-loss-harvesting

      In general, you’ll want to avoid investing in any passive ETFs or mutual funds
      that track the same index as the funds in our portfolios. You can check the
      indexes of our investments here.

      TLH+ will automatically manage your purchases when they are made inside your
      Betterment taxable account, as well as your Betterment IRA.

      Target date funds, actively managed funds and individual stocks are generally
      not problematic to use alongside our TLH+ algorithm. To read more about using
      TLH+ with external accounts, please see our guide here.

      Thank you for the feedback regarding exporting data to CSV format, your friend
      is correct. My apologies for the earlier miscommunication; I’ll certainly pass
      your suggestion to our product team.

      Please let us know if you have any additional questions or if we can be of any
      further assistance. Thank you for being a Betterment customer, have a wonderful
      day."<|MERGE_RESOLUTION|>--- conflicted
+++ resolved
@@ -4689,16 +4689,6 @@
   it down. Every couple of years I clean this mess up and put it in the sections
   above.
 
-<<<<<<< HEAD
-  - Put all the contents of experiments/ under their own directories and add
-    decent README files for each of these.
-
-  - Write a new plugin to spread cash transactions over multiple dates. Use a
-    template transaction in the input file as input.
-
-  - Setup continuous integration that would push build status for each commit to
-    bitbucket's build status API. Buildbot already has a plugin for this.
-=======
   - Try to modify b.l._parse_recursive() to reuse the DisplayContext object
     across all the parsed files, in order to accumulate its full state. Some
     users (from fava, e.g. Daniel Bos, see thread on mailing-list) are defining
@@ -4717,7 +4707,15 @@
 
   - Rename the shell function PRICE() to GETPRICE() in order to avoid confusion
     as well.
->>>>>>> 775d123b
+
+  - Put all the contents of experiments/ under their own directories and add
+    decent README files for each of these.
+
+  - Write a new plugin to spread cash transactions over multiple dates. Use a
+    template transaction in the input file as input.
+
+  - Setup continuous integration that would push build status for each commit to
+    bitbucket's build status API. Buildbot already has a plugin for this.
 
   - In upload_assets.py, add the export date somewhere very visible.
 
