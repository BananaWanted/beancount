--- conflicted
+++ resolved
@@ -2,10 +2,9 @@
 beancount: TODO
 * Requirements for Shipping 1.0
 
-<<<<<<< HEAD
   - Build a more complete and representative of reality example file, bake, and share
   - Complete the dependency removal and merge all branches - this is annoying
-=======
+
   - Fix this bug!
 
       This parses wrong and silently--fix it:
@@ -13,7 +12,6 @@
 
       This works okay:
       2014-04-20 * "Money from CC" #trip-montreal-april-2014 ^610fa7f17e7a
->>>>>>> 3fabefb8
 
   - Add a test for --view option.
 
