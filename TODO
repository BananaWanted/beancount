-*- mode: org -*-
beancount: TODO
* Price Script

  - Figure out how to output a price directive when there is no quote currency
    for a source... is a default to USD reasonable? Perhaps we should output
    just the number... perhaps this should be a separate script after all.

      HA! SOLUTION: Let the importer itself make it possible to declare the
      quoted currency. If not returned, use the one declared in the Beancount
      file or substitute for '?'. You'll need to change the interface to
      importers in order to do this.

  - process_args should be moved back into main, and not breaking all the
    arguments in return values, just using args is best.

  - I don't like the input syntax; files should be the default, maybe a prefix
    character would be useful otherwise, e.g. @google/TSE:XIC.

  - There should only be a few modules for this:
    - This code, which calls the fetching modules
    - Code to figure out the list of jobs from files, from symbol lists, active
      set of assets, trade dates, etc.
    - Each source implementation.

  - The implementation of fetchers should be imported dynamically. The name of
    importers really ought to be the same as the named of modules, e.g.
    "@beanprice.sources.google/NASDAQ:AAPL". Maybe the prefix should be attempted
    be resolved to the "@beanprice.sources.NAME" prefix automatically, but beyond
    that, would be a straight-up import, so that you may define your own outside
    of this.

  - Note: From get_jobs_from_file():
    FIXME - TODO: We should also separately use the history of commodities
    held-at-cost, as well as the list of commodities held at the particular
    point in time, in order to determine the final set of commodities.

  - Also allow the specification of a delta used to allow dates "near" the correct
    date to stand-in for necessary dates. This should be able to work with the
    returns calculation script.

  - Using an option/command-line listing the jobs without actually fetching the
    prices. This should be used to cross-check the finding routines in unit tests.

  - You need to add a unit test for the inverted case, make sure just swapping the
    currencies results in the correct output.

  - We must support multiple sources, because any source will not necessarily
    support every ticket. When an explicit source hasn't been specified, you
    should try multiple sources in turn. In fact, maybe the "source" parameter
    should always be a list of preferences.

  - The "ticker" field of the commodity directive really should be a list of
    sources, e.g.,

    1976-04-01 commodity AAPL
      ...
      ticker: "google/NASDAQ:AAPL,yahoo/AAPL"

  - Add a --clear-cache option to first remove the cache before running. That's
    a way to refresh that cache.

  - Cache key should be reviewed to include the source and requested date/time
    as well. Perhaps quantize the date/time to 10 minutes or something.

  - Update the doc about the syntax of ticker, when the code parses a list of
    source/tickers, mention how this is intended to work in the doc.

<<<<<<< HEAD
  - Maybe rename the beancount.ops.prices to beancount.ops.pricedb, this would
    make sense.

  - You need to make it possible to easily have other processes create jobs,
    e.g. the returns code for all needed prices, or "every price every friday"
    and then to run those price fetching jobs.
=======
  - Fix important bug with bean-report ... exportpf, the ticker symbols must not
    include the source...
>>>>>>> 33eefecd



* Event

  - Should we validate that the query is legit before we even run it? I think
    so. Compile after parsing.


* Booking

  ,--------------------------------------------------------------------------------
    Quandry: booking has to be moved from a validation-only stage, because the
    looser interpolation will allow algorithms to select the lots, which in turn
    decides which cost basis is used to balance the transaction. This is
    unfortunate, because it was nice to separate this stage entirely.

    At the same time, post-parsing transaction generation (e.g., by plugins) is
    allowed... which means that we need to be able to book _after_ parsing,
    after running the plugins.

    This implies that we need to support some sort of incomplete, intermediate
    state for postings.

    Balancing incomplete postings now also has to occur in a second stage, not
    at parsing time (balance_incomplete_postings()), at least _some_ of the
    time, because the interpolation _may_ depend on the automatic lot
    selection.

    This creates some interesting and difficult changes.
  `--------------------------------------------------------------------------------


  - Parsing will now always return incomplete entries, and all the tests have to
    be adapted to reflect this new fact.

    * Remove booking hacks everywhere; only the loader should perform booking.

    * Remove the beancount.ops.documents plugin, or perhaps make the loader
      operate in a raw mode, e.g. not running any plugins.

    egrep --include='*.py' -srn 'parse_(string|file)' /home/blais/p/beancount/src/python/beancount


  - Write test for beancount.parser.booking.

  - Merge beancount.core.interpolate into booking.
  - Merge beancount.ops.validation.validate_inventory_booking() into booking.

  - This causes a problem because a tag is parsed in '#9.95':
    10 AAPL {45.23#9.95 USD}

  - (Annoyance) Make interpolation.balance_incomplete_postings() return a new
    object and not work destructively. No reason not to.

  - (Annoyance) All functions that return an (entries, errors, options_map)
    triple really should return (entries, options_map, errors), in this order.

  - Create a b.c.data.transactions_only() function to this common type of
    filtering and grep/replace everywhere. This is just too common not to create
    a utility.


* Requirements for Shipping 2.0
* File Cleanup

  - Remove plugins from ops, remove algorithms from core:

      (Also remove "documents" option and move that as input to this plugin.)
      b.ops.documents       -> b.plugins.documents  (not sure if breaks)

      b.core.getters        -> b.ops.getters (does it add deps?)
      b.core.realization    -> b.ops.realization (does it add deps?)

  - Define a C extension module to implement D().
    This function should catch useless errors from the cdecimal library:
      Declined: [<class 'decimal.ConversionSyntax'>]
    and always provide the input string so we can debug WTF happened.


* Explicit Tolerance

  - Make the printer support explicit tolerance syntax. This is crucial for
    round-trip.

* Metadata and Experiment Flags Registry

  - Create a registry of all metadata fields being used in the system, with

    documentation for each, so that it does not end up becoming a mess.

  - Ditto for experiment flags. These should be documented in a single place as
    well. This is all easy.

    Also: Fail if the experiment flag is not a supported one.

  - Document experiments as well, and how to list the available ones
    (bean-doctor should be able to do this from the registry).


* Priorities
** Notes

  - Move out the price fetch to src/python/beanprice module, should be
    independent from LedgerHub and it should just work, remove script.

  - Complete documenting taxes (this is a great time for it)

  - Implement CSV output for bean-query (redstreet)

  - Implement queries on metadata fields (for portfolio analysis aggregations)
  - Implement the dashboard on the example file, take the code out of my
    private code stash and share.

  - Convert example file to use beancount.plugins.ira_contribs plugin.

  - Change name of IRAUSD to 401KUSD or USD401K

  - Complete double-entry introduction document & presentation

  - Fetch missing prices for my ledger file and recompute returns.
  - Returns calculation should spit out missing prices.
    Automate returns calculation.

  - Write a wash sales calculation code that can input from either a Beancount
    input file or a spreadsheet.

  - Limbo accounts: Start a document on handling limbo accounts, summarize all
    info from emails.

  - Complete text-statements to text for bean-report and ELI, complete with
    --date on those reports.

  - Export "net worth over time" project.

  (booking)
  - Change booking to always have lot-date and list trades automatically.
  - Report trades, all bookings should be findable after the fact using a link.
    This can be added without doing full booking.

  (query)
  - Implement implitict GROUP BY and BALANCES ... WHERE syntax
  - Implement output format options (esp. CSV for spreadsheets).

  (documentation)
  - Slide: 4 methods: bean-web, bean-report, bean-query, write script + plugin


** Establish Display Precision

  - Create a page in the web view that lists the various precision - by
    example - inferred in the global DisplayContext.

  - Make setting the precision from bean-example easier (provide a method to
    create that format and update without conversion on the DisplayContext
    itself).

  - In the DisplayContext, implement caching of the formatters created to
    increase speed, especially for printing a single entry repeatedly.

  - Implement reserved number of digits.

  - Add docstrings to DisplayContext.

  - Make the query_render routines use a DisplayContext object to compute their alignment.

  - In the EntryPrinter(), figure out the maximum width of accounts and set it up.
  - Add a "target num columns" instead of a "min_width_account" to the
    EntryPrinter and figure out the min_width_account automatically from it,
    depending on whether we've got render_weights on or not. Use hte longest
    possible number of integral digits required from the DisplayContext in
    order to make this tight.

  - Add an option for the DisplayContext to issue a warning if numbers are
    rendered through it that lose some precision.

  - Add "display_precision" input file option whereby the user can set the
    precision to be used by each currency.


** Misc

  - bean-doctor context does not render all digits... it should render all the
    numbers as represented in memory. Don't round those numbers.

  - Add a --auto-everything option to bean-check that automatically inserts a
    beancount.plugins.auto_accounts directive and more.

  - In the parser or in the validation, check that the price currency matches
    that of the cost currency, if both are specified!

       2011-01-25 * "Transfer of Assets, 3467.90 USD"
           * Assets:Investments:RothIRA:Vanguard:VTIVX  250.752 VTIVX {18.35 USD} @ 13.83 CAD
           * Assets:Investments:RothIRA:DodgeCox:DODGX  -30.892 DODGX {148.93 USD} @ 112.26 USD


  - Add a special PYTHONPATH for ledgerhub binaries, to override Beancount to
    its custom version.

  - The 'balances' report should also support a WHERE clause as a nice
    shorthand. I would use that all the time myself if I could.

  - Add a query_env function to output the root type of an account, e.g. 'Assets'.

  - Replace the portfolio script by a bean-query command that will use metadata
    on the commodities (!). This will simplify things a lot and be more
    flexible. These are really just aggregations of a different kind.

  - Create a function to identify whether a Position/Inventory is cash... use
    this to reproduce/replace the 'cash' report. Use the same rule from
    bean-report.


  - Complete converting price fetching script to use meta-data only and remove
    blais.prices. Also convert the example to declare commodities and the price
    fetching script should just work.



  - Fix the closing criterion for empty accounts.

      "I used to have it so that accounts closed before the beginning of the exercise
      (in the reports) would not appear. Accounts closed at the end of the period but
      with some activity within the period would appear (so you can click on them and
      see their journal). Opened accounts with a zero balance would, too. Closed
      before begin + no activity = no show."

        2000-01-10 open Assets:Continuing
        2000-01-10 open Assets:Empty
        2000-01-10 open Assets:Terminated

        2000-01-10 open Equity:Whatever

        2014-03-10 *
          Assets:Continuing       110 USD
          Assets:Terminated       120 USD
          Assets:Empty            130 USD
          Equity:Whatever

        2014-03-30 *
          Assets:Terminated      -120 USD
          Assets:Empty           -130 USD
          Equity:Whatever

        2014-05-15 close Assets:Terminated

        2015-01-10 *
          Assets:Continuing       110 USD
          Equity:Whatever


  - Review all the code that is an effective switch/case on directive types and
    add checks for unknown directives. Make sure Commodity is being handled
    correctly. Grep for isinstance. Add else clause everywhere none was, e.g.
    https://bitbucket.org/blais/beancount/src/0e3be569f32a80411df8396d42d5e5ac3487a68f/src/python/beancount/core/realization.py?at=default#cl-292


  - Make prices required to always be positive, including with @@, and err on
    negative amounts for prices. This will match Ledger semantics and will
    remove one degree of freedom that wasn't necessary.

  - Add the capability to issue warnings when the price database is queried for
    a specific date but the price point is too distant from the requested date.

      "One thing I want to do soon is to issue warnings when the price database is
      looked up and the price point is too far from the requested date, so that the
      user could go fill in the missing prices. I'd probably issue price entries with
      the approximated price (approximated with a distant date) and then feed that
      into another script that would fetch prices for those directives."

  - (easy) Don't render postings in the HTML interface by default. The detail
    can be made available via bean-query now, and users can click on /context
    link in order to get the full transaction detail. Journals should be
    summaries. Add an optional argument to turn it on/off, but it should be off
    by default.

  - (easy) Make b.w.web also 'app.options_map' instead of 'app.options'.

  - (easy) Make _all_ plugins accept a configuration parameter, unconditionally. The
    interface should be this regular.

  - Don't install all the _test.py files, make sure they're not installed, + add
    a lint check that ensures the non-test files are never importing any of othe
    test files.

  (web)
  - Make the web interface not render postings anymore by default.
  - Rename /context to /entry

  - USEFUL. Issue warnings if the price date is too far from the requested
    market value date. This will help with returns, a lot. You should likely do
    this in the price_map object, in the lookup function, maybe, so that all
    modules benefit from the feature. You could ideally provide a date and a
    tolerancen, and somehow issue warnings automatically.

  - Fix FIXME in beancount.projects.returns, from DClemente issues.

  - In balance/aggregate reports, render the balances for parent accounts too.

  - Make bean-web and bean-query use the DisplayContext object in order to
    render all their numbers. Users are noticing, this is annoying.


** Documentation / Ongoing

  - Write out the taxes section, you have all the details, no need to wait

  - Update the example file in order to include support for the commodities.

  - Make a single doc / single about the four tools that can be used to get
    information out of Beancount and make their sections short and link to a
    dedicated doc for each. The four-out structure of this document should be clear.


  - Start a doc on limbo accounts, including the email thread with mharris & redstreet0.


  - Write a script to automatically convert and upload the docs for the shell
    functions and what-not into a Google Docs that we can open with a web
    browser. Write a script to spit it out in a nice format and upload.

  - Document the @@ and {{}} syntaxes (see Matthew Harris email), especially as
    they replace to price.

  - As an aside, I see that the grammar supports @@ and {{}} syntaxes, but they
    don't appear to be documented in the language manual.

      Oh I hadn't noticed... I will document those, thank you for reporting this
      oversight.

  - In the comparison doc: describe how Beancount has asset types

  - Comparison w/ Ledger doc: "balance sheet and closing of year"

  - A nice new Health Care section is nearly complete... complete it with DEDUC
    and COPAY legs explanation. Write an accompanying plugin to insert the
    deductible tracking and what-not.

  - Write document on converting between implementations

  - Complete "How Inventories Work?"
  - Complete intro document on double-entry bookkeepingk."
  - Complete Design Doc

  - Change documentation script to try to download to ODT format and then batch
    format to ebook

  - You should have a dedicated section of your document that explains how market
    values are reported, that is, via the unrealized gains plugin. Also provide a
    market() function, to value holdings.

  - Finally bake a PDF of all GDocs documentation and add a link to it. Should
    be mobile-friendly.




  - Add README for example files
  - Implement example for documents
  - Implement example for import
  - Implement example for dashboard
  - Implement example for prices

  - Merge "Getting Started with Beancount" & "Tutorial & Example" into a single
    document. See comments from:
    https://docs.google.com/document/d/1w5wWVFuPe6H2Aeex8iqCL8YfAO6xNZgzmrnRNlvxJec/

  - Merge "A Comparison of Beancount, Ledger & HLedger" & "Beancount History &
    Credits" documents into one. See comments from:
    https://docs.google.com/document/d/1w5wWVFuPe6H2Aeex8iqCL8YfAO6xNZgzmrnRNlvxJec/

  - Move the "spreadsheet / mint / quicken / quickbooks / gnucash / sql"
    comparison bit out of the "Motivation" document into the "Comparison" document.
    See comments from:
    https://docs.google.com/document/d/1w5wWVFuPe6H2Aeex8iqCL8YfAO6xNZgzmrnRNlvxJec/

  - Make the four extraction methods clear, create a "part" for the four docs.



** Streamline Commands

  - I plan to remove bean-example and move that into a bean-doctor subcommand.

  - bean-sql is a bit of an experiment, I'm not sure we need it, but I want to
    keep the functionality.

  - Maybe bean-bake could be folded into bean-web.



* Commodities

  - Because of the way we currently deal with stock splits, allow a list of
    commodity names on the commodity directive, so you can do this:

      1998-01-01 commodity CRA,CRA1
        name: "Celera Corporation"
        asset-class: "Stock"
        ticker: "CRA"
        quote: USD



* Query Language
http://furius.ca/beancount/doc/proposal-query

  - Render to CSV as soon as possible, this makes it possible to export.

  - Add dot-syntax to be able to run inequalities against the balance, e.g.
    balance.number < 1000 USD, or parse amounts, units(balance) < 1000 USD.
    Some users have inferred that this would work, so it's probably intuitive
    to others too.

  - Create tests for all the realistic test cases
    Use cases:

     # FIXME: About balance reports, what is the recommended way to remove empty
     # balances? e.g. on a balance sheet when using the CLEAR option.

     # holdings --by currency:
     #   SELECT currency, sum(change)
     #   GROUP BY currency

     # holdings --by account
     #   SELECT account, sum(change)
     #   GROUP BY account

     # networth,equity:
     #   SELECT convert(sum(change), 'USD')
     #   SELECT convert(sum(change), 'CAD')

     # prices:
     #   SELECT date, currency, cost
     #   WHERE type = 'Price'

     # all_prices:
     #   PRINT
     #   WHERE type = 'Price'

     # check,validate:
     #   CHECK

     # errors:
     #   ERRORS

     # current_events,latest_events:
     #   SELECT date, location, narration
     #   WHERE type = 'Event'

     # events:
     #   SELECT location, narration
     #   WHERE type = 'Event'

     # activity,updated:
     #   SELECT account, LATEST(date)

     # stats-types:
     #   SELECT DISTINCT COUNT(type)
     #   SELECT COUNT(DISTINCT type) -- unsure

     # stats-directives:
     #   SELECT COUNT(id)

     # stats-entries:
     #   SELECT COUNT(id) WHERE type = 'Transaction'

     # stats-postings:
     #   SELECT COUNT(*)

     # SELECT
     #   root_account, AVG(balance)
     # FROM (
     #   SELECT
     #     MAXDEPTH(account, 2) as root_account
     #     MONTH(date) as month,
     #     SUM(change) as balance
     #   WHERE date > 2014-01-01
     #   GROUP BY root_account, month
     # )
     # GROUP BY root_account


     # Look at 401k
     # select account, sum(units(change)) where account ~ '2014.*401k' group by 1 order by 1;


     # FIXME: from mailing-list:
     # SELECT account, payee, sum(change)
     # WHERE account ~ "Payable" OR account ~ "Receivable" GROUP BY 1, 2;


     # FIXME: To render holdings at "average cost", e.g. when aggregating by account,
     # you could provide an "AVERAGE(Inventory)" function that merges an inventory's
     # lots in the same way that the holdings merge right now. THIS is how to replace
     # and remove all holdings support.



  - Use the display_context in the BQL rendering routines instead of using the
    display precision mode in the displayed numbers only.


  - This should fail (it doesn't):

       SELECT DISTINCT account  GROUP BY account, account_sortkey(account) ORDER BY 2;

    I think you need to apply the ORDER-BY separately, and be able to ORDER-BY
    aggregate values.


  - The OPEN ON and CLOSE ON syntaxes get on my nerves. I need something
    simpler, maybe even something simpler for "just this year". Maybe an
    auto-open at the first transaction that occurs after filtering, something
    like this:

       FROM  year = 2014  CLAMPED

    where CLAMPED means (open + close + clear) operations.


  - Add tests for all environment functions

  - Optional: Support a 'batch mode' format to process multiple statements at
    once, reading the input files only once (needs support for redirection of
    output to files).

  - Write a documentation for the query language.


  - In docs: explain four ways to "get data out": bean-web, bean-report,
    bean-query, write script.


  - Create a setvar for style (boxed, spaced, etc.)


  - Rename 'change' column to 'position', and support dotted attribute name
    syntax. It should map onto the Python syntax one-to-one.


  - Compute the special 'balance' row and produce journals with it.


  - Cache .format methods in renderers, they may be caching the formatting
    themselves. Time the difference, see if it matters, look at CPython
    implementation to find out.

  - The current number formatting code truncates numbers longer than the mode
    and should be rounding it. Make it round.

  - Another problem is that although the mode of the precision could be
    selected to be 2, if other currencies have a higher maximum, numbers with
    greater precision than that will render to more digits. This is not nice.

  - The insertion of unrealized value in this test query is the reason we have
    14 digits of precision; this is not right, the unrealized entries should be
    generated with less precision, should be quantized to the mode of the
    precisions in the input file itself:

       select account, sum(units(change)) from close on 2015-01-01   where account ~ 'ameritra'   group by 1 order by 1;


    Time to write test for this, for the mode rounding.


  - Convert the amount renderer to use the display-context.


  - Render with custom routine, not beancount.reports.table

    * Find a way to pipe into treeify
    * Deal with rendering on multiple lines, e.g., for inventories with multiple positions


  - Implement set variables for format and verbosity and display precision and what-not



  - Support matching on other than Transactions instances.

  - You could apply an early limit only if sorting is not requested, stopping
    after the limit number of rows.

  - Implement and support the ResultSetEnvironment for nested select quereis.
    (Actually allow evaluating the SQL against generic rows of datasets.)

  - New columns and functions:
    * Add date() function to create dates from a dateutil string
    * Support simple mathematical operations, +, - , /.
    * Implement set operations, "in" for sets
    * Implement globbing matches




  - Flatten should parse closer to distinct keyword, as in SELECT FLATTEN ...

  - Maybe add format keyword followed by the desired format instead of a set var
    (or add both)

  - Redirecting output should be done with > at the end of a statement

  - "types ..." : print the inferred types of a statement, the targets, or maybe
    that's just part of EXPLAIN? DESCRIBE? Describe prints all the columns and
    functions in each environments? Or is it HELP?

  - BALANCES should use and translate operating currencies to their own column,
    and it should just work automatically. It should pull the list of operating
    currencies and generate an appropriate list of SELECT targets.

  - Create an "AROUND(date, [numdays])" function that matches dates some number
    of days before or after. We should be able to use this to view transactions
    occurring near another transaction.

  - This causes an ugly error message:
    beancount> print from has_account ~ 'Rent';

  - That's weird, why didn't those get merged together, investigate:

     beancount> select cost_currency, sum(cost(change)) where account ~
     'assets.*inv' group by 1 ;
     ,-----+-----------------------------------.
     +-----+-----------------------------------+
     | CAD | XXXXX.XXXXXXX0000000000000000 CAD |
     |     | XXXXX.XXXXXXX0000000000000000 CAD |
     | USD |                                   |
     `-----+-----------------------------------'

    This is probably due to lot-dates not being rendered.

  - You need to support "COUNT(*)", it's too common. r.Count(r.Wildcard()).

  - The shell should have a method for rendering the context before and after a
    particular transcation, and that transaction as well, in the middle. This
    should replace the "bean-doctor context" command.

  - As a special feature, add an option to support automatic aggregations,
    either implicitly with a set-var, or with the inclusion and support of
    "GROUP BY *", or maybe "GROUP BY NATURAL" which is less misleading than
    "GROUP BY *". Or perhaps just "GROUP" with the "BY ..." bit being optional.
    I like that.

    Although MySQL treats it differently: "If you use a group function in a
    statement containing no GROUP BY clause, it is equivalent to grouping on all
    rows. For more information, see Section 12.17.3, “MySQL Handling of GROUP
    BY”."



  - For the precision, create some sort of context object that will provide
    the precision to render any number by, indexed by commodity. This should be
    accumulated during rendering and then used for rendering.

  - Provide an option to split apart the commodity and the cost commodity
    into their own columns. This generic object should be working for text, and
    then could be simply reused by the CSV routines.

  - Add EXPLODE keyword to parser in order to allow the breaking out of the
    various columns of an Inventory or Position. This design is a good balance of
    being explicit and succint at the same time. The term 'explode' explains well
    what is meant to happen.

       SELECT account, EXPLODE sum(change) ...

    will result in columns:

        account, change_number, change_currency, change_cost_number, change_cost_currency, change_lot_date, change_lot_label



  - Idea: support entry.<field> in the targets and where clauses. This would
    remove the need to have duplicated columns, would make the language simpler
    and more intuitive.


  - Idea: Another output data format for the reports/query language could be
    parseable Python format.



  - (query syntax) It *would* make sense to use full SQL for this, even if the
    aggregation method is an inventory.

      targets: units, cost, market, lots
      data-source: balances, journal, holdings
      restricts: ... all the conditions that match transactions, with = ...
      aggregations: by currency, by day, by month, by account (regexp), etc.
      other: filter display, pivot table (for by-month reports), max depth

    You would render these as a table.

  - Implement a "reload" command to avoid having to leave the shell after the
    file changes. Maybe we should even have an "autoreload" feature that just
    kicks in before a query, like the web interface.


  - Move bean-example to being just a doctor subcommand; we really don't need to
    make that a first-class thing.

  - Support constants for flags, e.g. flags.conversion is equivalent to 'C'.
    Add those to our existing unit tests.

  - Create test cases for all query_env, including evaluation. The list of tests
    is currently not exhaustive.


  - Operating currencies getting pulled out are necessary... maybe do this in
    the translation?

  - Support COUNT(), and COUNT(*), for this question on the ledger-cli list:
    https://groups.google.com/d/msg/ledger-cli/4d9ZYVLnCGQ/ZyAqwZE-TBoJ
    Try to reproduce this specific use case.


** V2

  - I think we can do prety well like this:

      SELECT ... FROM transactions|postings|balance|...
      WHERE ANY(...)
            ALL(...)

    I'm not sure where OPEN CLOSE and CLEAR all fit though.


* Standalone Tools

  - Build a function and command-line tool that can injest either a table of
    results or a CSV file and infer that an entire column is of numbers and
    pairs of numbers and can accordingly split the column into multiple columns
    and put the currency in the header so you can import that up to a
    spreadsheet.

  - Build an 'statement' tool that will render a treeified balance sheet in two
    columns! Limit it to use the beginning of a line, and hard-code to use the
    five known categories (optionally changeable). It's okay if the tool is a
    bit more limited than treeify. It should optionally do the treeification.
    It should also optionally sort the account names (or not).

    * Add a --title option to render at the top.

    (A two-column tool to convert one column into two columns (for text mode
    balance sheet and income statement). The equivalent UNIX tool does not
    exist. Select columns by regexp on prefix.

  - Build a simple 'colrneg' tool that just highlights numbers as green or red
    depending on if positive or negative.

  - 'csv-pivot': build this: a script that can accept a CSV file and render a
    CSV pivot table from it. The reason we need support is in order to carry out
    operations on columns of inventories. Maybe we should impleemnted some sort
    of swiss-knife tool that is able to parse inventories from columns and
    perform various operations on them, aggregations, etc. using Beancount's
    Inventory() class. This could be a powerful tool! Make it possible to parse
    and create Inventory objects from cells.

  - Perhaps should build a version of treeify for internal usage that works on
    HTML columns, off of HTML text. Or BETTER: just a stateful tool that can
    transform an account's name to indent it properly every time you feed it the
    full account name! This could be used by the routine that want to render
    columns as tree. Maybe 'treeify' should use that as well. That would make a
    lot of sense.


* Deal with Rounding
http://furius.ca/beancount/doc/propostal-rounding

  - Check Vanguard rounding... do they maintain a higher precision internally?

  - Implement experimental precision check suggested by Nathan Grigg
  - Implement Equity:Rounding accumulation suggested by Nathan Grigg

  - Remove b.c.amount.DISPLAY_QUANTIZE if possible.

  - Make (SMALL_EPSILON) balance tolerance user-configurable before release.

  - Infer precision from numbers like this:

      >>> d = Decimal('1.2300')
      >>> getcontext().power(10, -(len(str(d).split('.')[-1])+1)) * 5
      Decimal('0.00005')

  - Maybe provide a way to make thhis tolerance settable by commodity.
    (See thread w/ Nathan on the mailing-list)

  - Doc: https://groups.google.com/d/msg/ledger-cli/m-TgILbfrwA/YjkmOM3LHXIJ

  Alright, so here's what I propose:

  - I could add an option for the user to insert the name of a rounding account.
  - This option would be empty by default, and the current behaviour would not
    change.
  - However, if you set an account for it, all transactions with an inexact
    balance will receive the balance amount (and perhaps have a new leg inserted
    on them automatically).

  Would that be a reasonable compromise? With no account, you get 0.005 looseness
  (or whatever this becomes if inference is implemented). With an account, you get
  precise balances throughout, but no manual input is required.

  - Complete and merge sampled_quantization


* Inventory Booking Proposal
http://furius.ca/beancount/doc/proposal-inventory

  - Make a temporary hack to disable strict checks on a per-account basis. This
    will keep us going against average cost until the full inventory proposal
    is implemented.


      "The inventory booking proposal for average booking won't be implemented in
      the next few weeks... I'm tempted to think that maybe I should provide a way
      to disable the strict balance checks in the interim. This way we could enter
      the transactions without matching lots strictly... at least all the data
      would be present and the balance checks would work.  Would people think it's
      a good idea?  I would do this by extending the default value for the type of
      booking is intended to take place (as in the inventory proposal) and add a
      new value for it, i.e,. in addition to STRICT, FIFO, LIFO, AVERAGE,
      AVERAGE_ONLY, I would add NONE. I would use the proposed syntax extension for
      the Open directive, e.g.

      2014-08-84 open Assets:US:Vanguard:VIIPX    VIIPX    "NONE"

      This also means that you could setup all your accounts to remove all inventory
      booking, which results in a booking method similar to Ledger (no checks and no
      errors), by setting the default value for it, like this:

        option "booking_method" "NONE"

      This could appeal to those who would like less checks, like Ledger, or who are
      converting their Ledger ledgers to Beancount.

      Down the road, the inventory booking would use that and implement all methods,
      but for now, only the balance check would consult that value and disable the
      check if the default booking method is "NONE". I think I could easily hack that
      in in a few hours."



  - Implement the proposal


  - (design) New inventory booking:
    1. for each posting, classify by currency
    2. for each posting at cost, classify whether position augmentation or reduction
    3. For position reductions, match against inventory
    4. Within currency groups, process interpolation, including those in
       position augmentations

    It should be possible to do something like this for cost basis adjustments:
       Assets:Account         -10 MSFT {34 USD}
       Assets:Account          10 MSFT {USD}
       Income:PnL             400 USD

    (See doc on Smarter Elision for a better version of this)



  - Separate inventory booking to be implemented in a plugin. It should do
    three things:

    * Find matching lots and raise errors when not found

    * replace all partially specified lots to their fully specified versions
      (they matched lots). For augmenting lots, this means insert the date. For
      lot reductions, it means, find the matching lot and use that instead of
      the partially specified one.

    * Insert links on matching lots, so that trades can be identified a
      posteriori.

    This means, move beancount.ops.validation.validate_inventory_booking() to
    its own file and make it do the three steps above.



  (avg cost idea)

  - Docs for inventory booking: Add {* 634.23 USD} idea for average cost
    booking: there should be an optional amount, and the star just means "before
    and after". Add this to B docs.

  - PROBLEM: You need be able to provide the cost with both and addition and a
    reduction, e.g.
       -2 HOOL {* 650 USD} ;; Should be possible even if current avg cost if 600 USD
        2 HOOL {* 650 USD} ;; Means "add at this cost and then convert to avg
    cost"

    This is nice! The "*" now always means "after applying this operation,
    convert to avg cost.".



  - You should add tests to ensure that an Inventory() can never have positions
    created with a cost of the same cost_currency as the currency. This should
    be enforced in the Position object itself.

  - After it's done, merge back branch 'sanscost', and we should be able to
    make this work using the total cost value on the lots.



  - Implement a report of Trades booked in the list of filtered transactions!
    Trades should be automatically identified by the booking process, with
    its own namespace of links. Then allow producing suitable reports for trades.

  - (reports) Bring back the trades report into the mainline version, using
    inventory reductions.

  - (reports) We really do need to report on position reduction as TRADES. This
    is an important report to generate! This should be done separately from the
    improved inventory booking method.

    This report needs to include the long-term vs. short-term nature of those
    trades! The right way to do this is to run a separate plug-in that will
    add appropriate #long-term and #short-term tags or meta-data to those
    transactions, based on their booking dates..



  - Add the acquisition date to each lot, so that short/long-term can be
    calculated for the lot. The goal is to enable the automatic calculation and
    reporting of long vs. short capital gains.


* Removing Holdings

  - I think there's a way to simplify holdings: you can probably remove the
    "Holding" type and replace that with a Posting, which really, is much like a
    Holding, it has an account and a position, and a price.... That would
    normalize Holding quite a bit, even if it means we end up adding a few
    unused slots to Posting. I'm happy to do that! Simplify simplify simplify...
    always.

  - Along with the new inventory, you can make Holding -> Position. This makes
    a lot of sense actually. Do do this!

  (work on holdings)
  - Support output format "beancount" for holdings, use a single file instead of
    a holdings I/O file (merge holdings.csv + prices.beancount -> holdings.beancount)
    This would be much nicer.

  - Check holdings I/O by saving and reloading a list of holdings created from
    a set of entries (with sales, just to make sure).

  - In add_unrealized_gains(), convert to use our holdings aggregator.

  - Build a new category to portfolio to identify accountings holding
    "Uninvested Cash", which should be cash available to invest now.


* Sign Normalization

    - Allow sign normalization:

    * Add an option to the parser to allow signs to be entered with the "all
      positive" convention, and actually invert the signs right at the output
      of the parser.  Balance errors should be enhanced to emphasize which of
      the postings should be increased or decreased, based on the sign of the
      balance error and the type of each account.

    * For display, in the shell, provide a SIGN(account) function that allows
      the user to multiply the inventory by, or a NORM(inventory, account)
      function that would do that itself on the inventory.

    This whole thing should be a minor version. This would be a valuable feature
    IMO, allowing users to choose their favorite convention would be a plus.

  - Do support rendering options to invert the amounts of the minus accounts.
    This is an important feature.


* Transfer Accounts

  - Transfer accounts should be a priority. You need to be able to support a
    single transaction that gets amortized over time.



* Trading Accounts & Conversions

  - Write a document to explain how conversion entries work.

  - Idea for a plugin: Create a new plugin that automatically inserts legs for
    the "Trading Accounts" methods described here:
    http://wiki.gnucash.org/wiki/Trading_Accounts
    http://www.mscs.dal.ca/~selinger/accounting/tutorial.html
    http://www.mscs.dal.ca/~selinger/accounting/gnucash.html
    This should be implementable via a plugin.
    The resulting Conversions entry should be empty...

  - Make conversions report sum up to zero by adding a similar conversions
    entry as for the balance sheet.


* Performance

  - (validation/performance) Optimize the performance of validations and bring
    all the HARDCORE_VALIDATIONS in by default.

  - Maybe the builder should have a 'filename' state that only gets changed here
    and there instead of getting that fileloc argument passed in every time on
    every rule. Maybe we just always get the fileloc from the parser.c as in
    NUMBER. I think it might make the parser more efficient too... try it out,
    do timings, see how much it improves parsing performance.

  - See if you replace BUILD()'s PyObject_CallMethod to this how much faster it
    gets: "Note that if you only pass PyObject * args, PyObject_CallMethodObjArgs() is a
    faster alternative."
    https://docs.python.org/3/c-api/object.html


  - (performance) Profile the web pages, if account_link() is high, provide an
    explicit cache for each unique view. (We had to remove this when we
    simplified the function using build_url for adding tests.)

  - (performance) Implement the stable hashing function in C and reinstall the
    validate_hash test.

  - (performance) Implement inventories in C and reinstall the
    validate_check_balances test.

  - (performance) Don't pass in the FILE_LINE_ARGS on function calls, these
    should be part of the context of the parser, should be gettable only on
    demand.

  - Can I use Py_RETURN_NONE in order to incref and assign, in the lexer,
    instead of doing it in two steps?

  - Optimize the main update() routine that is called in display_context.





* Dashboard

  - Create new project doc: Computing portfolio returns using Beancount

  - Bring in all the generic functions from experiments/returns/returns.py into
    core beancount. Bring in returns as a plugin.

  (portfolio)
  - Move portfolio code our of experiments

  - Move 'portfolio' and other experiments to be its own library, under the
    main source tree, validated and all.

  - In holdings: create the concept of a "composition" which can be associated
    to any holding, based on the (account, currency, cost-currency), and which
    is a vector of proportions to be normalized and associated to the holding.
    You should then be able to compute the sum total of all compositions. This
    should be a generalized concept, with the following applications:

    * Liquidity (how easy is it to get money out of this account?)
    * Taxability (pre-tax, roth, after-tax, usually 0 or 100%)
    * Sector, industry exposures
    * Currency exposure
    * ...



* Plugins

  - Create a plugin that allows you to replace the date with some of the
    metadata fields, e.g. to create alternative date histories.

      "Note that if you _really_ badly wanted alternative history, you could you could
      easily enter alternative dates as metadata (Beancount will recognize and parse
      a datetime.date type as a value for metadata) and you coudl write _very_ simple
      plugin that converts all the transactions to use the alternative date where
      present in the metadata (or otherwise leave the date as is). You could even
      define yourself multiple different sets of alternative dates by using different
      metadata fields... you can go crazy if you like and create multiple versions of
      history that way. But that would be segregated to a plugin so I'm comfortable
      with it, do whatever you like in plugins, they're perfect for experimentation."

  - Create a verification plugin that verifies that the balance of an account
    does not go under some negative threshold below/above zero. This way you
    could check that account balances are of the expected size. (The plugin
    should accept transient negative balances within the day though, as those
    are order-dependent.)

  - Create a verification plugin that checks that there is a single currency in
    use per account. Check Open directives, also check actual usage.

  - Create a verification plugin that checks that all uses commodities have a
    corresponding commodity declaration. For those who like it airtight.

  - Put all verification plugins, including nounused and noduplicates under
    beancount.plugins.constraints.*.


  - Would it make sense for every plugin to provide a validation function? We
    could then move all the validation routines in their plugin file. I very
    much like this idea: it creates more isolation for routines and less
    dependencies. Open/Close, Balance checks, do seem to be able to fit in this
    category. Those functions should return only a single list of errors, no
    entries, and the calling function should perform a simple hash check to
    ensure that the mutable portion of the entries hasn't been modified by the
    user-provided validation functions.
    'beancount.ops.documents' could benefit from this split.

  - Idea for an additional check: a plugin that computes the weight using the "@
    price" value on a posting held-at-cost, checked against the rest of postings
    minus income (gains) accounts.

  - Idea: a plugin that autopads all initial balance assertions! Do it for
    demos, will be very useful for making demos easier, not having to be so
    strict.

  - Deal with wash sales... complete doc, call MSSB to figure out if/how they
    adjust the cost basis of a future stock vesting event.

  - Idea: Write two plugins...

    * One that check that all the postings with a particular flag on them
      balance to zero.

    * One that forks out all postings with a particular flag to a separate
      transaction.

    This is from an email thread with redstreet0 in Jan 2015:

    I said: "

       - Define yourself a special account under a common base, e.g. Equity:Extra:*
         for all those special accounts.
       - Write a plugin that will ensure that for all transactions that include at
         least one posting on an Equity:Extra account, the sum of all the weights of
         these postings is zero.
       - If you want to automatically fill in missing postings these accounts, you can
         also do that from a plugin.
       - Your plugin should be configurable with the root account you want to make
         special in that way, in this case "Equity:Extra". See other plugins for how
         to pass in a configuration.
       - You can optionally filter out all those Equity:Extra:* postings in the
         reports using the FROM syntax. Otherwise the detail of the Equity:Extra
         accounts in the balance sheet will be pretty harmless anyhow, but you could
         remove it.

       Note that instead of identifying these special postings using a known root
       account, you could instead trigger that capability by using posting flags.

       (Also, note that if all you care about is the balanced virtual accounts, that's
       entirely equivalent to a second transaction on the same date. I could be
       convinced to add that in, a special state for a subset of postings, as a
       "shadow transaction" whereby the parser splits the single transaction into two
       separate ones, perhaps adding a tag to the shadow one so that you can filter
       them out at will. That could be implemented as a plugin, BTW, separating
       postings that have a particular flag on them.)

    ". This could be used to simulate balanced virtual postings.

  - Generalize the scope of Document directives so that they don't just point to
    filenames, but can hold references to arbitrary document ids.
    * Rename the field from 'filename' to 'document'
    * Make the verification of that field against a filename option, enabled by
      a plugin.
    * Notify bw3443 about this.


* Basic Directives as Plugins

  I recently teased out that many of the basic functions can be implemented as
  individual stages of transformations on the list of directives. This started
  out as a way to add plugins by adding a custom transformation stage, but now
  I see that if I can make the parser able to consume generic syntax that might
  allow extensions, and to allow these plugins to specify new directive types
  for extensions, I might be able to shove a *lot* of the existing
  functionality into nice isolated plugin modules. Even functionality as basic
  as Balance checks.  I'm not going to to do this in the first release, but I
  want to set the stage for it.


* Fix Unrealized Gains

  - IMPORTANT: Unrealized gains for opened periods should show only gains since
    the openings. In other words, unrealized gains should be realized
    marked-to-market at the time of open.

  - Unrealized gain when rendering for closed years does not appear.
    Perhaps we should insert the unrealized gains during close operation.

    Idea: close realized gains along with close(), so that they don't show up for
    the latest year.

  - Unrealized gains should be modified so that they replace the book value of
    the positions that they adjust, and can be applied at multiple dates. Then,
    the realization should automatically occur both at the beginning and end of
    reporting periods.



* Inter-Account Booking
http://furius.ca/beancount/doc/proposal-inter

  - Idea: option to search a lot from any account, not just the current account,
    and cause an automatic lot transfer. Must match shares in the current
    account, but the lot with the corresponding cost could come from any
    account.

  - Create new proposal doc: Inter account transfer


* Better Errors & Errors as Directives

  - Enhance error reporting! Make all errors possibly hold on to a list of
    entries, not just one. Many, many errors will benefit from this.



  - The creation of exceptions should be made easier: each error class should
    inherit from a base class that is able to accept an optional list of
    entries, that would automatically render the fileloc of each of those
    entries, and that would use the fileloc of the first entry in order to
    render the location of the error. If no entries are specified, an OPTIONAL
    fileloc= parameter should be provided to specify where the error occurs.
    This will make creating errors a lot easier and nicer.

    As part of this, we should also somehow produce a list of all possible
    errors with a lavish description.



  - (architecture) Seriously consider merging entries and errors; errors are
    just a special type of entry, and they have dates, and they get rendered in
    journals. This could make a lot of sense.

  - Interesting idea: Maybe instead of returning errors, "errors" could simply
    become "Error" directives and be inserted into the flow, and picked up by
    the various rendering routines in different ways?!?  I love this. One less
    thing to return. Hmmm ponder it seriously.


  - Refine 'source' attribute on all directives: For .source, instead of '<...>'
    for the filename, we should use a scheme:..., like file://..., and
    plugin:beancount.... . This makes a lot more sense. The lineno still needs
    to be separate, we need that for sorting and prefer not to have it part of
    the string.


* Pertaining to Old Reports


* Include Directive

  - Support an include directive that is a URL, in order to fetch lists of
    prices updated remotely, or via crontab. This way the dashboard does not
    have to include code that fetches prices.


* Payees & Subaccounts

  - Idea: Allow sub-account names to include a special character, e.g., '#',
    (only one) that would indicate to the reporting facilities that, by default,
    the aggregation should be reported to the parent account. A "detail" or
    "verbose" switch could be used to trigger the detailing of subaccounts. For
    example,

       Expenses:Health:Medical:#Claims
       Expenses:Health:Medical:#PatientSavings
       Expenses:Health:Medical:#ClaimsPayments

    would be reported as

      Expenses:Health:Medical

    by default, but with the detailed switch, would be reported as

       Expenses:Health:Medical:Claims
       Expenses:Health:Medical:PatientSavings
       Expenses:Health:Medical:ClaimsPayments

    This could be used for various subaccounts actually. It's a nice way to
    guide reporting that does not complexify the semantics.


  - Idea: in the query language, provide a special Account:Payee field, in
    order to play with the notion of payee-as-subacccount often discussed.

    could also provide a clean_payee() function, that would attempt to clean
    the ugly payee names!



* Project: Auto-transfer Inference

  - IDEA: Using inference and a reasonable buffer amount, can I automatically
    figure out how much extra cash from checking can safely be transferred out
    for investing? i.e. sum up upcoming expenses (rent + cc) and expected
    salary payments, and calculate it automatically. Not obvious, but why not?



* Project: List Unverified Postings

  - Idea! Allow the selection or reporting of all the postings since their
    balance check in each account. These postings can be called "unverified"
    and it should be possible to report just those. Maybe we can restrict
    further to the list of those without a '*' flag, or maybe just those with a
    '!' flag. "Show me all that's unverified right now."


* Invariants

  - options['commodities'] is currently where the list of all commodities seen
    from the parser lives. The beancount.core.getters.get_commodities_map()
    routine uses this to automatically generate a full list of directives. An
    alternative would be to implement a plugin that enforces the generate of
    these post-parsing so that they are always guaranteed to live within the
    flow of entries. This would allow us to keep all the data in that list of
    entries and to avoid depending on the options to store that output.

    This should probably be combined with a similar step that similarly
    enforces all unopened accounts to have an Open directive as well.


* Pending Removals / Remove Deprecated Things

  - Remove the exp-legacy-fixed-tolerances experiment flag.

  - Remove support for legacy, PIPE, Not needed.

  - Remove negative number warning and __ setting


* Current / Misc / To Be Classified

  (This is a grab bag of ideas. When I have a new idea coming to me, I don't
  have time to think about where to put it, I just come here and jot it down.
  Every couple of months I clean this mess up and put it in the sections below.
  Please excuse the mess. Of course, I'll clean it up before every release.)


  - Reconcile all usage of account regexps to beancount.core.account.ACCOUNT_RE
    throughout the code  (grep --include='*.py'  -srn A-Z    ~/p/beancount/src/python/beancount).


  - What happens if you specify the same plugin twice, with different
    configuration strings?


  - Provide a way to save and easily render a query, from the input file. e.g.

      2015-09-23 query "cash" 'SELECT CONVERT(SUM(position), "USD") WHERE account ~ "Cash"'"

    Typing "cash" in the shell should run this query.

    Also, there should be an option to bean-query (or less likely, a dedicated
    command) to generate all the queries defined in an input file.


  - web: Don't render the transaction detail anymore; instead, the full context
    should come up in a tooltip that is computed on-demand. Rendering the basic
    table should not have to render all the detail upfront, that is always
    overkill.

  - Highlight (e.g., in the color red) the postings to accounts that are in
    contra value, e.g. a positive Income, or a negative Expenses posting.



  - query: Provide a column for the "other accounts" of a selected posting's
    transactions, so you can select that.



  - Great idea: Make the printer able to (1) output "incomplete" entries and (2)
    print out the entries in the order of (filename, line-no) in which they were
    parsed, to produce a file that is as close as possible to output. (bw3443
    asked for this in order to make modifications to his input and push that
    back out to a file, this could be useful.)


  - AWESOME IDEA: Write a script that, given an input file with various sets of
    transactions, will find sections with most similar transactions in a
    destination file (the main file) and automatically insert those transactions
    in the destination file in the right place and run a diff with it. This
    should be part of the import suite. Do this as a post-process to import!
    Maybe use org-mode or other separators as a way to segregate groups of
    transactions.


  - KeyboardInterrupts (if you press it) in the parser will cause errors:

      $ bean-report $L exportpf > /tmp/export.ofx
      blais.beancount:42041: KeyboardInterrupt:

    This is exceedinly rare but maybe worthwhile to catch regardless.


  - Write a script that, given my portfolio of ETFs, will compute the total
    exposure of AMZN (or any other stock) to the entire portfolio value.



  - Implement a DESCRIBE command to the SQL shell in order provide help on the
    available row commands. I think this would be a natural way to do this.




  - An easy way to remove the diff_amount exceptional field from Balance is to
    move it to metadata, and this would be consistent with the goal of plugins
    using metadata for their own goals: assertions of Balance can be see as a
    feature of the plugins.


  - Try creating a "Record" class to replace namedtuple using a class decorator
    and properties.




  - Try removing the 'tags' attribute of transactions by moving it to metadata
    fields and making sure tools are available to perform the same aggregations
    using bean-query and views using bean-web.


  - Make the Pad directive accept #tags and propagate those to the generated
    transactions:
    https://bitbucket.org/blais/beancount/issues/70/add-tag-to-the-pad-directive-and-propagate


  - bean-doctor context should accept a LINK, not just a line number from
    context.



  - Rename test_util.TestCase.assertLines() to assertEqualNoWS().



  - This query works:

      bean-query $L ' balances from flag = "!" '

    But this query fails:

      bean-query $L " balances from flag = '\!' "

    The second one needs to have the flag escaped because of bash shell
    expansion, but the problem is that the escaped backslash appears in the
    output. This is normal bash behavior, but the problem is that the user
    receives no notification of failure in this case. Beancount should detect
    that the string compared to a flag is not a single-character string and
    issue an appropriate error message for it.



  - Make the web application use the regexps defined in common in its paths
    instead of inline ad-hoc approximations. There was never any need to do
    that.


  - Test out removing the circular reference in Posting. This would make writing
    scripts a lot easier and I bet we should be able to make do with per-account
    lists of (Posting, Transaction). Create a tuple type for it, to make this
    explicit. I bet it wouldn't be very much work to make the conversion; try it.


  - A simple code cleanup: Since filtering Transactions out of a list of entries
    is so incredibly common, provide a simple helper in b.c.data to do this.
    filter_transactions() for example, and change all the code everywhere to use
    it.



  - Add a simple overview 'stats' report with output like this:

      Files these postings came from:
        ...

      Unique payees:            2681
      Unique accounts:           151

      Number of postings:       9026 (4.8 per day)
      Uncleared postings:        126

      Days since last post:     -206
      Posts in last 7 days:       30
      Posts in last 30 days:      52
      Posts seen this month:       8



  - Make booking the cost on the same currency as the instrument impossible:

       <account>      1212.023 USD {100.00 USD}

    Ditto w/ the price. This should only be done after allowing zero cost.



  - Compute pre-tax and post-tax net worth reports, based on a "tax" account
    metadata field and some reasonable assumptions.



  - Implement an optional feature that disables the merging of inventory lots
    for all lots except lots without cost. I believe that this won't make any
    difference to the complexity of selecting reducing lots but I want to test
    it out on my real file before committing to the idea. Removing merging of
    lots-at-cost would make the merging logic simpler and easier to understand.

    But what about something like this? Do we want multiple lots here?

       2005-12-29 * "Dividend on NB550"
         Assets:CA:RRSP:NB550            1.340 NB550 {18.2348 CAD}
         Assets:CA:RRSP:NB550           28.646 NB550 {18.2348 CAD}
         Income:CA:RRSP:Dividends




  - WILL report. Create a new type of report that produces a readable document
    with the entire list of accounts and descriptions and account numbers pulled
    from metadata. This document should be attacheable to a will, to describe
    all the accounts, institutions' phone numbers, account numbers, in a way
    that makes it possible for someone executing a will to easily understand
    that full nature of the assets and how to reach the relevant institutions to
    liquidate the assets.


  - Consider allowing a cost basis of zero. (See "Modelling stock options with
    Ledger" thread on ledger-cli).



  - Move the check for zero units ("Amount is zero" from the parser) to a
    plugin, and make this selectively removable.





  - Write the multi-year report and share on the list at
    https://groups.google.com/d/msg/ledger-cli/XNIK853ExNc/CWxSPa-5INMJ

  - Write a utility script that merges multiple reports with a leftmost column
    of account names into a single report with multiple columns.

       SELECT account, bal1, bal2 FROM
         (SELECT account, sum(cost(position)) as bal1
          FROM CLOSE ON 2014-01-01 CLEAR)
         JOIN
         (SELECT account, sum(cost(position)) as bal2
          FROM CLOSE ON 2015-01-01 CLEAR)
         ON account;


  - It would be useful to create a directive that checks that the balance
    of an account in a time interval is lesser or greater than some specific
    amount, e.g.

       Expenses:US:TY2014:SocSec      <= 7254 USD  ;; 6.2% of 117,000 USD
       Expenses:US:TY2015:SocSec      <= 7347 USD  ;; 6.2% of 118,500 USD


  - Implement a check that the sign of a @@ price is always the same as the
    number of units themselves.

  - Make it possible to assert the total cost basis of a particular commodity
    within an account (see Eric Weigle discussion on ledger-cli list).

  - When you will add cost basis to the balance assertions, make the padding
    directive also able to fill in with some cost basis. This would be useful
    for mharris (see discussion on Language Syntax document).

  - Implement a total balance assertion using the following syntax:

      YYYY-MM-DD balance
         account    amount
         account    amount
         account    amount
         account    amount

    The distinction is that it's on multiple lines. Maybe call it balance*.


  - Build library functions to dedent, parse and create single entries, and
    automatically reach up the stack frame into vars to replace. These should be
    used in the example generation scripts and should be as convenient as
    possible for a user to generate new data, because I get a feeling that
    we're going to do this a lot more in the future.



  - Create a plugin that automatically inserts a zero balance check right before
    a Close directive, for all currencies that appeared in that account.



  - Issue warnings when fetching prices with dates that are too far from the
    requested dates. We need to find a way to issue a global tolerance for this,
    that indicates to the user to fill in missing prices that are required to
    carry out particular reporting tasks.





  - Amount and Inventory and other basic classes: You could eventually support
    an implementation of __format__ which attempts to make sense of the
    different components, e.g., apply the format specifier to the number
    excluding the space required to render the currency.




  (query)
  - Journal rendering: add terminal colors (easy).




  - In bean-sql, render out the tags to their own table and create a 1:N join
    table for them. Also, flatten out lots and refer to unique lots so that
    trades can be easily identified by looking at all entries that relate to a
    particular lot.






  - (web) In the web interface, it would be nice to have a fancy overlay here,
    that automatically appears after parsing if there are errors and that
    automatically smoothly fades out.






  - (docs) Write a script to download and bake all my PDFs docs in a printable
    and mobile-friendly formats.
  - Eventually you want to clean up the locations of the example files. I think
    the basic.beancount and starterkit.beancount files aren't really that useful
    anymore, other than for automated testing.
    examples/tutorial/example.beancount should move away from the tutorial files.

  - (docs) I'd like the documentation links to open in "View" mode by default,
    YET still allowing the user to switch to "Suggestion" mode if they want to.




  - (docs) I'd like the documentation links to open in "View" mode by default,
    YET still allowing the user to switch to "Suggestion" mode if they want to.




  - balances report: support rendering the values not-at-cost for HTML reports too.



  (open directives)
  - An invariant that we would love to have is to ensure that after parsing, all
    accounts that are used in a list of entries should have a corresponding Open
    directive for them. This would mean a variant of the validation routine that
    automatically inserts missing directives. At the moment, when an Open
    directive is missing, processing code that assumes they are always present
    might fail. We cannot insert the missing directives in the validation code
    simply because validation code is not allowed to modify the list of
    entries. We could insert a "fixup" step after validation, that does these
    kinds of automatic recoveries. Ponder this for a while.

  - Do we need to insert Open entries for the equity accounts described in
    options? I think we could safely plop that at the very beginning of the
    entries list in the parser.






  - Along with the new inventory, you can make Holding -> Position. This makes
    a lot of sense actually. Do do this!



  - (documents) documents found in parent directories don't end up creating a
    directive because we skip them because we only restrict to accounts which
    have had an open declaration... this is probably not what we want, in order
    to maximize the number of documents captured by this. {fa96aa05361d}



  - Closing an account with a non-zero balance should trigger an error! Right
    now it does not. This is important.



  - (parser) Is it possible to specify no flag on a transaction?, e.g. just the date?

       2014-07-12
         ..

    Does this work? (It would be nice if it did. Make it so.)
    We should change the grammar so that the flag is part of the txn_fields.
    This is elegant: basically, instead of the flag taking the place of the
    transaction, the 'txn' keyword just becomes optional. That's it. DO THIS!



  - (web) All errors should be displayed in an overlay; proper error handling
    and display for the web interface is not optional. This needs to be done
    before shipping.



  - Figure out how to disable googleapis fonts when on a very slow connection.
    I'd like to enable the fonts, but if they cannot be fetched quickly, or
    cached, this should be disabled.



  - (parser) Add an option to the parser to not just ignore unparsed lines, more
    strict.



  - Beancount: Add a "lineno" format for journals that renders in "Emacs errors"
    compatible format, so we can easily jump in time throughout the input file
    instead of rendering a journal. Offer the option to list in reverse to.

  - (rendering) Journals should render in either order.



  - Use the same option on all tools for showing the timings, --verbose timings,
    maybe add it from the loader module.



  - Add an option for spacing in the revamped reports.



  - (pad) Review the possibility of padding units held at cost:

      "The reason it fails is that there must have been units of those commodities
      held at cost before the pad date, and it is an error to pad commodities at
      cost, because Beancount has no way to know what the cost basis of those
      commodities should be."



  - When an error occurs while parsing a directive/transaction, add the ability
    to let the parser skip until the next directive and ignore the parsed
    transaction because of the error. Maybe this should be an exception
    mechanism, or just storing a flag that gets reset when the directive is
    completed. Not sure. This would be a more elegant way to deal with some
    errors.



  - You can implement the sign check for positions held-at-cost only when there
    are other of that same commodity held at cost in the inventory in the
    opposite sign. This should allow holding short positions yet still retain
    the benefit of the check for data entry errors.

    It also removes what for most people will appear as a limitation from the
    docs (although with experience you would realize that it is not much of a
    limitation at atll).



  - There's a fundamental question about which date to be used for pricing
    entries. This really would depend on the view. If this is a period view, the
    date of the last entry is most appropriate. If it is any other kind of view,
    the latest price is best. All the reports should be adjusted for this.



  - Register (with filter) should have "print" mode that also includes
    file:lineno so that we can make Emacs "jump" between the transactions in
    the order they appear.



  - Idea: Add an option for triggering strict validation?

      option "processing" "strict" ; Plugins including the hardcore validation are run.

    Somehow making the hardcore validation into a plugin might be a good way to
    provide a strict mode.  Also, you could build a beancount.plugins.builtins
    module that defines the list of default plugins that gets run instead of
    having a list in the loader. This way the user could easily invoke it at
    any point in time.



  - (reports revamp) Write a generic test that simply enumerates all the
    reports and invokes them with their default values. This should extend
    automatically when new reports are created.


  - (trial balance) In order to zero out the trial balance perfectly, you could
    insert a conversion entry at the end of it, in the same way that I do for
    the balance sheet. There is no reason that this is any different; this
    should be done the same.



  - Build a 'events' report that will print out the current value of all events.

  - Create a new report type: "days" that counts the days of any event in the
    filtered log.



  - You need to create a unit test for @@ price conversions.

  - You need to unit-test for multiline notes... do they work as expected?



  - Document args of C functions in the same way as Python's, perhaps using the
    new Python3 syntax definition thingamajig (I forget the name, there's a PEP).



  - Fetch the CSV holdings of each Holding and compute the full list of stocks I
    own from these ETFs in dollar value. Sort by larger to smaller. Also compute
    the industry with that. You need to write Vanguard download (harder, need to
    scrape), and iShares download (easier, CSV).



  - Directive abstraction: Add directives should be able to enumerate they
    accounts. Maybe add a get_accounts() method to the base namedtuple or create
    a mixin. Remove getters.get_accounts() and getters.get_entry_accounts() if
    you have this, lots of code goes away, probably a good idea.

  - Try to run the tests using 'watchr', 'sniffer', 'autonose' or other such tool.



  - Look at Intuit's service for financial hub for financial data. Look for a
    developer account.

  - Do a presentation at meetup... Yodlee is in NY, might make sense.


  - New plugin: clean_payees, that processes the payee strings and cleans them
    up for display. How well can we do?

  - New plugin type: a kind of spreaded Pad directive, that creates multiple
    pads at regular intervals. This is to deal with smooth cash distributions or
    work meals assignment. You should be able to specify the frequency and
    have it automatically insert a number of entries to spread the expense
    evenly. 'evenpad', 'multipad', 'distribution'? This should most definitely
    be a plugin.

  - I think if you relax the assumptions about having open and close accounts,
    those could even be moved to a plugin. Without this 'open_close' plugin,
    accounts would just get auto-created and no error output if they weren't.
    With the plugin, we would have current strict behavior. This means that
    non-plugin code that requires the full set of accounts from a list of
    entries would not be able to rely anymore on the presence of open entries,
    and so would the validation.

  - Put all the Pad into a single file as a plugin, same with Open Close, and
    Balance. Maybe we can organize those codes to be all localized in single
    files, and for many of these features, they can be implemented in
    self-contained plugins with all their codes together! openclose.py, pad.py,
    balance.py, etc. I think even 'event' directives can become those. And maybe
    a good way to disambiguate between ops adn plugins is just this... maybe ops
    is non-plugins, e.g. prices, summarize, etc.

  - Make the plugins able to register types with the parser... this should
    allow the parser to call back on the plugins to create the appropriate
    types... this means true extensibility throughout! This is a fantastic
    idea... do this after v2 ship.  Maybe they get parsed as a special "Unknown"
    directive that accepts a grab-bag of strings and tags and accounts and
    amounts and they get replaced by the plugins; whatever Unknown trickles
    through would generate a warning in the errors.

  - Setting the filename on options_map might help in making document
    processing also as a plugin.




  (review types)
  - COOL! I can subclass the namedtuples!  Do this to make printing the
    postings and entries much easier.

      class Posting(_Posting):
          def __str__(self):
              return _Posting.__str__(self._replace(entry=None))

  - Also derive from namedtuple to provide a stable hash function instead of
    code in beancount.core.compare.




  - Prices: Write a script to output the timeline of required prices/rates in
    the database. Then use it to drive fetching a historical table of monthly or
    perhaps weekly exchange rates for USD/CAD, USD/AUD, EUR/USD since the
    beginning of my file. Make this script reusable.


  - Create an index page for all the possible reports, from the web page

  - plugin: Consider creating a plugin that would auto-create accounts not seen yet,
    for the purpose of making demos. Definitely must do.

  - parser: Make tags and payees "tagged strings", with their own data types.
    You can derive from str.

  - Rename "events" to "register"?  This makes a lot of sense.

  - Write doc about stages of life, "climbing the mountain."

  - Make the web application accept colons in URLs, and make the reports use
    them too, so that their names are the very same as those on the
    command-line.

  - Unrealized gains should not be added if the gain is zero.

  - In the 'print' report, add a comment at the end of each posting line with
    the balancing amount! This is an important debugging tool! Make this happen.

  - Make implicitly derived price directives generated by a transformation, as
    an explicit price directive.

  - (avg cost) To implement this, move all balancing to a stage after the
    parsing stage. Balancing the entries should be running right after parsing
    and will need to do a partial realization for the affected accounts only,
    for the postings with average cost. But in any case, all the balancing
    should move to a stage right after parsing and should not be an optional
    stage.

  - Remove legacy support for PIPE character in syntax, update cheatsheet.

  - For table rendering, move the actually formatting at rendering time. CSV
    files should have fractional values for percentages, txt and html should
    have % values.  I need to figure out a good solution for this.
    Maybe the thing to do is to move the field selection at rendering stage, or
    at least to have it at both.

  - Create special make target to run tests on my own large Ledger.
    This should bean-check, bean-roundtrip, bean-bake / scrape.

  - Hmmm... compare does not actually allow two identical entries in a file.
    Solve that, using a differentiator, such as the fileloc or file no, or
    something. Maybe while reading we should insert a version number in
    duplicate entries automatially? Not sure.

    Another solution would be to warn on duplicate entries!  Maybe we just
    don't allow these. It really wouldn't be much of a big deal. And this would
    be easy to implement as part of our load checks. They're more often than
    not errors.


  - Summarize Ledger's --limit --real --virtual --equity, etc. options.

  - Write a plugin to compute total tax/income


  - The balance sheet "close" problem - how do we specify closing at a
    particular point in time - can be solved by providing parameters to the
    report, e.g.

       balsheet:2014-01-01:2015-01-01
       income:2014-01-01:2015-01-01

    Of course, this needs conveniences. The period, if there is only a SINGLE
    ONE, should be interpreted as "from the beginning of this period to the
    ending of it (one over)". Otherwise, the meaning is the beginning of both.
    Here are other illustrative examples:

       balsheet  -> from BEGINNING OF TIME to NOW
       balsheet:2014  -> from 2014-01-01 to 2015-01-01  (most common)
       balsheet:2014-05  -> from 2014-05-01 to 2015-06-01
       balsheet:2014:2015-08  -> from 2014-01-01 to 2015-08-01

    The same goes for income.
    The nice thing is that I think we can now move the closing of entries
    within the report generation itself, instead of being at the top-level of
    the web app. This will be simpler and cleaner!



  (plugins)
    - Pad could be a plugin, definitely.

    - Balance checks could also be a plugin.

    - It should be possible to make the parser accept unknown directives that
      accept an arbitrary list of accounts and string parameters, like this:

        2014-06-01 unknown Assets:US:CreditCard "Something"




  (scripts)
  - bean-ledger: Write a script to convert to Ledger syntax. This should be
    easy!

      bean-convert -f FORMAT FILENAME

    * Convert to Ledger
    * Convert to HLedger
    * Convert to Penny

    Add an option to anonimify account names and perhaps some amounts as well.

  - bean-format or bean-align: Write a script to autoamtically align a region's
    transactions, or an entire file.

  - bean-query accounts: make a report that prints out just the chart of
    accounts using the list of parser entries, just the open entries,
    'bean-query accounts'

  - bean-query currency_dates: Write a script that will automatically fetch the
    dates I held various positions at cost for throughout the history and a list
    of weekly dates to fetch rates for. LedgerHub could use that to fetch all
    the prices it needs at reasonable intervals.





  - (code) Make Position into a namedtuple with hashing instead of just an
    object. See if we can remove its __hash__ method.

  - Also, look at all the objects in b.core.data, and see if you can override
    the hash function on them automatically in order to ignore the entry in
    postings, and the listness in entry.postings. It would be nice to be able
    to hash every directive type.

  - Does table.render_table support offsets for rendering regular tuples? It
    really should.


  - Check out bitbucket CGI interface w.r.t. linking to source code, is the
    newer hg better?  We should be able to link to specific lines in versions.

  - (idea) An interesting constraint would be to add an option not to allow any
    postings to any account that is not a leaf account.

  - (filter) Idea: For "virtual postings", you could mark certain tags to be
    excluded by default, to be included only explicitly. e.g. #virtual tag would
    have to be brought in by selecting it via "tag:virtual". Maybe a different
    prefix would be used to distinguish them, e.g. #virtual and %virtual,
    or #virtual and -#virtual; something like that.

  - (filter) Replace bean-holdings by "bean-query holdings", where "holdings"
    is just another type of report. All the reports from the view pages should
    be mirrored exactly in the command-line interface.

  - (high priority) Implement a debugging command in bean-doctor, that spits out
    the entries that were created from the input file, as it is being parsed.
    This should include auto-posting values, inserted price directives, and
    attached tags. This would be a powerful tool to help people debug problems
    with parsing, or not understanding its effects!




  - web: Don't render the full Inventory'es; instead, already render at cost and
    provide their full detail either by clicking on the transaction, which
    should render the full detail of an inventory (for debugging), or in a
    tooltip.

  - Write a script that will highlight some "payee vs tags vs subaccount"
    invariants:
    * Highlight payees that are always used with the same accounts
    * Same with tags

  - Write a script to align numbers... it has been too long and it's quite
    annoying indeed.

  - tree rendering: If a parent account has only a single subaccount and the
    parent account otherwise has no postings in its realization, render the
    account on a single line instead of two, e.g.

      Expenses                     Expenses
        Taxes                        Taxes
          US                           US
            TY2014                       TY2014
              State                        State:Company
                Company                    ...
              ...


  - Plan for integrating rendering and filtering between web/HTML and text
    versions:

    * Filtering: Should be done in a library used in common with the web server
      and a new tool, bean-query, which provides a command-line interface
      to trigger filter, e.g. filter by year, filter by tag, etc. The point is
      that the same code that does the filtering for views should be run from
      this command-line. The code that creates views perhaps should be moved to
      begin that library.

    * Rendering: The web reports, such as beacnount.web.journal,
      beancount.web.acctree, etc. should move to beancount.reports and have
      HTML and text versions of all these.

  - Implement --brief option on scripts.holdings, to be able to share, which
    renders only % holdings.

  - journal rendering: When multiple transactions occur in the same day, it
    may make sense not to render the balance amount until the last one. Test it
    out.


  - validation: We should check that entries created by plugins at some
    initialization point are pointing to the right parents (or maybe we should
    relax the need to set the parent and make that routine set it all at once:
    time this, it it's very small, do this on initialization and that makes it
    easier to write plugins for users and you can do away with entry_replace().)

  - bake: Make bake support curl if wget is not available. It should work with either,
    to relax dependencies.

  - Price entries should have an extra attribute to disambiguate between
    implicitly created prices, linking to the original transaction that created
    them, and explicitly created ones.

  - A table of price entries should be rendered under the price graph in the
    web interface.

  - Web interface: Instead of rendering inventories with the full contents in
    the journal, render the cost, and place the full inventory in a tooltip!

  - Here's how to improve booking against lots!

      "Dealing with average cost trading or cost basis readjustments (not implemented
      yet) involves joining together multiple lots and recreating new ones in a way
      that preserves the total cost in the inventory; with this data structure /
      model it's quite obvious how to implement them as basic operations on an
      inventory.

      I really like the simplicity of this and am wondering if we could make it even
      simpler.

      Automatic booking against an inventory, e.g. adding automatic FIFO or LIFO,
      would require having the date of each lot always inserted in the key of the
      inventory items (from the transaction, not from the lot-date field), along with
      special rules for selecting which lots a posting is allowed to modify,
      essentially ignoring the lot-date from the inventory if the posting does not
      specify it. This is partly why I'm considering making the "lot-date" compulsory
      and adding a "lot identifier" used to disambiguate booking against an inventory
      with multiple matching lots of the same cost with just differing dates, which
      would only be required if the posting constrains it to. One can imagine
      relaxing the matching rules between a posting and inventory further to allow
      one to just specify "-40 HOOL" above, without a cost, and if unambiguous, to
      allow it to just select the only lot that is available."

    Idea: Generalize lot-date to just a "lot" string. Doesn't have to be a date
    at all! It would also make the concept and usage intentions clearer I think.

  - Lot improvement: the lot specification on a reducing posting is only present
    to disambiguate which of the lots to reduce or match against. Maybe we
    should provide a different syntax when an expected reduction takes place,
    this would be allowed:

       (augment)
       2014-06-17 *
          Assets:US:Investing:HOOL    10 HOOL {523.45 USD / i-want-more}

       (reducing) All of the following should be allowed:
          Assets:US:Investing:HOOL    -7 HOOL ; possibly ambiguous
          Assets:US:Investing:HOOL    -7 HOOL [] ; possibly ambiguous
          Assets:US:Investing:HOOL    -7 HOOL [523.45 USD]
          Assets:US:Investing:HOOL    -7 HOOL [2014-06-17]
          Assets:US:Investing:HOOL    -7 HOOL [i-want-more]

    By enforcing a distinct syntax, the user is telling us that this leg is
    expected to reduce an existing position. This information is useful, in
    that it avoids possible mistakes. I like the explicitness of it.

    Sufficient debugging output should be provided from the "print" command to
    be able to identify which lot is being matched against and why. We need to
    provide more transparency into this.

  - FIFO or LIFO booking could be "enforced" simply by declaring the expected
    booking method of an account, and then issuing an error when explicit
    entries deviate from that method. This is an easy idea... would be very
    useful. The automatic method would only be used to resolve ambiguity! This
    is nice.

  - Implement a little plug-ins system that allows a user to insert a TAB in
    bean-web.

  - The Trial Balance page could be a good place to put all the accounts on the
    left and have two sets of columns: beginning of period -> end of period.

  - Implement a little plug-ins system that allows a user to insert a new tab in
    bean-web, with custom display.

  - In ledgerhub, use /usr/bin/strings as a last resort if all other PDF
    converters fail.

  - When we import, if a file was not detected, don't spit out an org text
    line. Still doesn't work.

  - In order to implement .txt output, you will need to decouple the web
    rendering and the generation of its included data. This will be
    great--ability to cut-and-paste any page into txt. format=txt, and we could
    still have the links clickable. Everything else would just be txt. A bit of
    a crazy idea, but it might work well and be simple. Maybe.

  - Bug: A transaction like this fails to parse; allow it:
      2014-02-22 * "Payee" |
        ..

  - Serving CSV files from the Documents page should not be via download, but
    rather rendered directly.

  - The documents web page should render by-month + date, and by-account + date.


  - DO implement output to text NOW for posting on the mailing list.

  - Add views for the last 5 days, one day only each day (for D.Clemente)

  - Add preliminary support for renaming root accounts, even if that means the
    option must come first in the file. Move the checks in the parser.

  - In rendering balance directives, don't render the amount in the "change"
    column; that is too confusing for some users, keep the change column for
    changes.


  - update activity: remove parent accounts with no child accounts.
  - update activity: this exhibits a bug in the table rendering, look for IVV,
    see TODO(blais) in acctree.py

  - Begin user documentation in earnest; we really need this soon.
  - Complete example file with income statement transactions.

  - URGENT - Provide some tooltip or help link from the main page to allow
    discoverability of what a "view" is.

  - URGENT - the level1/2 views are EmptyView's, you need to implement those!

  - Example files (suggestion from Daniel Clemente):

      > >   I think 2 files can be helpful:
      > >
      > >   1) A simple one, a „how to“ file with ~20 transactions, or better, from 1
      to 3 transactions for feature. To show the normal things like receiving a
      salary, getting money from ATM, wire transfer, pay the bills, … So that it does
      not scare people without experience in double accounting.
      > >   demo.beancount fits this place.
      > >
      > >   2) The big one (1 year, you said), to show off that beancount is powerful
      and is really used for long-term accounting. This one is the „inspirational“
      one, to make people say „I would like to do that!“.

  - beancount: GREAT IDEA: output a subset of transactions as a spreadsheet. You
    need to design a textual way to refer to a subset of transactions. Output in
    either directions, without currencies.


  - Create a 3rd-party dependencies building script for Mac OSX users (fxt).

  (Cost Basis)
  - Cost basis issue: How do I take into account the commissions and fees
    adjustment on the cost basis for a position?
  - How do I take into account Wash Sale Adjustments to the cost basis?

  - entries_table() really should be called postings_table().

  - You need to validate the account name options (empty, or no :, use regex to constrain).

  - Move utility functions from bean-prices to a reusable place.

  - Have another script that takes that as input and spits out current positions
    in the market on a web page; CGI script, should be served on Furius. Update
    via a Mercurial repo push.

  - Render tags

  - IMPORTANT FEATURE: Text/XLS exports

  - IMPORTANT FEATURE: Flip balances for rendering

  - IMPORTANT FEATURE: Implement Average Booking for Vanguard & RBC Adjustment,
    with associated tests and syntax in the parser.
    Update for inventory.py:

      def average(self):
          """Merge all lots of the same currency together at their average cost.

          Returns:
            A new instance of Inventory, with all the positions of each currency
            merged together at cost, bringing all these positions at average cost.
          """
          logging.warn('FIXME: continue here, this will be needed to report positions')
          # FIXME: This is ill-defined, the grouping must also take into account the cost currency.

          units_map = defaultdict(Decimal)
          costs_map = defaultdict(Decimal)
          for position in self.positions:
              lot = position.lot

              cost_currency = lot.cost.currency if lot.cost else None
              key = (lot.currency, cost_currency)
              units_map[key] += position.number
              costs_map[key] += position.get_cost().number

          inventory = Inventory()
          for lotcost_currencies, units in units_map.items():
              lot_currency, cost_currency = lotcost_currencies
              cost_number = costs_map[lotcost_currencies]
              inventory.add(Amount(units, lot_currency),
                            Amount(cost_number, cost_currency),
                            allow_negative=True)

          return inventory


  - Render the OFX / QBO files in a <pre> tag, or figure out why the mimetype
    is incorrect and they don't render properly. Right now the default
    rendering of the browser is insufficient.

  - (IDEA) Why aren't we using the price on the first leg of this transaction?
    This is an interesting variation on the meaning of the price: it could mean
    either (a) the price of the lot, or (b) the conversion price of the cost of
    the lot. This would enable the following:

        2013-07-22 * "Bought some US investment in a CAD account"
          Assets:Investment:HOOL           50 HOOL {700 USD} @ 1.01 USD   ;; 35350 CAD
          Assets:Investment:Cash          -35359.95 CAD
          Expenses:Commissions                 9.95 CAD


  - Remove the parsing of "CHECK" at some point, that was just there for
    compatibility.





  - More testing:

       # FIXME: Test a conversion of shares with lot-date, e.g.:
       #
       #   2000-01-18 * Buy CRA
       #     Assets:CA:RBC-Investing:Taxable-CAD:CRA           4 "CRA1" {232.00 USD / 2000-01-18}
       #     Assets:CA:RBC-Investing:Taxable-CAD               -1395.43 CAD @ 0.665027984206 USD  ; cost
       #
       #   2000-02-22 * CRA Stock Split 2:1
       #     Assets:CA:RBC-Investing:Taxable-CAD:CRA          -4 "CRA1" {232.00 USD / 2000-01-18}
       #     Assets:CA:RBC-Investing:Taxable-CAD:CRA           8 CRA {116.00 USD / 2000-01-18}


  - Add a validation check, that when closing and account, its balance is empty/zero.

  - Render a journal as a detailed expense report, for a set of accounts
    (e.g., Expenses:*) pulling out amounts in various columns based on other
    expressions (e.g. Assets:Cash:Caroline).




  - Idea around documents: A link between a transaction to a document can be
    created by associating a document's checksum as the link of the
    transaction. If Beancount could associate them - and it could, it has
    access to the document files and the corpus of transactions - the web
    interface could insert a special link between the two. Maybe we could do
    the same thing with the filename as well.

  - A better idea to do this would be to allow specifying an explicit document
    directive, and finding document directives from files that are already
    specified should not re-create them. This way you can specify both the
    document and a transaction and use a common link as a natural way to
    associate them, e.g.:

       2014-06-20 document Income:US:Employer:GSU "2014-06-20.employer.0000000.pdf" ^ee63c6fc7aa6

       2014-06-20 * "PAYROLL" | "Refund for fractional shares" ^ee63c6fc7aa6
         ...
         ...

  - Document finding from files should not create documents that have been
    explicitly specified in the ledger. Avoid duplication! This is an important
    fix to make, that will allow both to co-exist together.






  - Implement beancount.plugins.tag_pending as a general feature of links...
    this ought to be built-in by default, this is a great idea.


  - (prices) When attempting a conversion in holdings, if the rate isn't
    available directly, you should always attempt to value it indirectly via
    USD or EUR.


  - Allow short sales eventually. This should already work if all that you do is
    selectively suppress the validation check that verifies that a position at
    cost may not go negative. We could selectively suppress it by adding a flag
    to the open directive associated with an account, or maybe adding some
    special syntax in the cost specification that allows us to do this.







  - Create a new directive for balance that checks for the complete balance.
    Ideas for syntax:

      2014-06-20 balance      Assets:Some:Account    10 HOOL, 640.40 USD   FULL
      2014-06-20 balance      Assets:Some:Account    [10 HOOL, 640.40 USD]
      2014-06-20 balance      Assets:Some:Account    <10 HOOL, 640.40 USD>
      2014-06-20 balance*     Assets:Some:Account    10 HOOL, 640.40 USD
      2014-06-20 full_balance Assets:Some:Account    10 HOOL, 640.40 USD

    Maybe we should define a general syntax for input'ing an Inventory object,
    that could be read at parsing time.


  - Create a command in bean-doctor which lists all of the lots and their
    changes for a particular account. This is meant to be a debugging tool for
    booking algorithms. The rendering should be clear and detailed.




  - Implement a "fuzzing" input generator, that will output a very large input
    file with all possible kinds of combinations, to see where Beancount hits
    its limits and perhaps bring up some bugs from input I haven't thought of.
    This is easy and fruitful.


  - Replace gviz by some other library that does not require you to be online.








  - Add the acquisition date of each lot to each Holding, and it should be
    output at that date by print_holdings as well.



  - In order to relax the constraint that you may not add negative units at
    cost, we could only disallow under certain circumstances:

    * An account has received units in the opposite direction
    * If the posting cross the zero boundary. Maybe starting from zero in
      either direction could be fine.

  - Idea: You could add a further constraint property to an account name: that
    the amounts may never be allowed to balance to a particular sign. This
    could be useful to avoid data entry mistakes. You could even write a doc
    just focused on all features designed to avoid data entry mistakes.



  - Idea: Relax checks for negative values: from docs

      "PLEASE NOTE! In a future version of Beancount, we will relax this constraint
      somewhat. We will allow an account to hold a negative number of units of a
      commodity if and only if there are no other units of that commodity held in the
      account. Either that, or we will allow you to mark an account has having no
      such constraints at all."

  - You could make the narrations for padding and summarization transactions
    specifiable via options.

  - Silence BrokenPipeError errors from bottle using wsgiref. You could use
    CherryPy, which doesn't suffer from that, or just... fix it and silence
    them.




  - (sanity check for conversions) Insert a validation check when transferring
    amounts to the balance sheet that the implied rate of the conversion entries
    is within certain bounds of the price, for each pair of commodities (find a
    way). These bounds should be proportional to the variance of the price. This
    would just provide an extra amount of good fuzzy feeling, knowing for sure
    that my solution to the conversions problem is always meaningful and
    correct.





* Internal: Review Dependency Graph

  As I'm moving to a system with more plugins and less code in the core, and
  with the intermediate reports stage instead of just the web interface, it's
  becoming clearer where some files need to move.

  - Make various attempts to simplify depgraph, we want to ship with a really
    lean dependency graph.

  - ops & plugins should not depend on parser...

      * Move beancount.parser.options to beancount.core.options
      * Move beancount.parser.printer outside parser, ideally, or just factor the
        dependencies separately.

  - If you want to be consistent with the script names, rename
    beancount.reports to beancount.report. This way, bean-* matches a single
    package name. Just saying.

    Also, in the same vein, move beancount.scripts.query to
    beancount.scripts.query, either that or move the starter script for
    bean-web to beancount.scripts. One or the other. I prefer the former.

  - Emerge a principle for where the following files should separate, or merge
    the two modules:

      beancount.ops.*
      beancount.plugins.*

  - beancount.core.realization: Look at deps for beancount.core.realization and
    move it upstream where it makes sense, maybe ops.

  - beancount.core.getters: Should this move to ops as well? Check the
    dependency tree, see if it makes sense.



* Code Quality

  - Configure more pylint tests and make them pass. We're using a small subset
    at the moment.

  - Require Python 3.4 and introduce Enum's where relevant.

  - Install flake8, PyChecker, pep8 after pylint passes, run all of them.


* Core
** General

  - Make all imports outside of packages import from the package root, and have
    the package export those symbols explicitly.

** Inventory

  - Inventory: Implement a test for Inventory.get_amounts() with multiple lots of the same
    currency; they really should have been aggregated.


*** Book at Average Price

  - Inventory: Implement averaging of lots in order to report positions nicely.


*** Making adjustments of capital

  - Figure out how to make these kinds of adjustments:

      My name is Ian and I will help you with profit/loss and book value reporting.
      2013-04-19 RTC RR -- XSP -- ISHARES S&P 500 INDEX FUND (CAD-HEDGED) 2012 RETURN OF CAPITAL ADJUSTMENT TO BOOK COST $60.71
      2013-04-25 ADJ RR -- XSP -- ISHARES S&P 500 INDEX FUND (CAD-HEDGED) 2012 NOTIONAL DISTRIBUTION ADJUSTMENT TO BOOK VALUE $2,963.13
      Before you make accounting entries, it is a good idea to understand the underlying transactions.

      ETFs such as XSP, make distributions throughout the year, however they do not know the composition of the income distributed until
      after year end when the trust completes their tax return. When the income in the trust from dividends, capital gains, and income
      are not sufficient to account for all the distributions, the excess distribution is classified as 'return of capital'. Return of
      capital (ROC) is simply some of the capital you paid to buy the fund being returned to you. The ROC amounts are not taxable and
      you deduct them from your XSP book value. The XSP deduction for 2012 is C$60.71 and should be deducted from your book value in
      your April 2013 statement.

      Notional dividends result from the exchange traded fund (ETF) realizing capital gains and/or dividend income then reinvesting the
      gains/dividends in some other security(ies). No cash or reinvested units were distributed to investors but they still have to pay
      tax on the gains/dividends realized within the ETF. When a notional dividend is made, the dividend is included in income and the
      amount of the notional dividend is added to the book value of the underlying security. So you end up paying tax on the dividend up
      front and get a reduced capital gain or increased capital loss when you eventually sell the ETF.

      In your XSP example, if you held the ETF in a taxable account, the notional dividend would be fully taxable as C$2,963.13 income
      for your 2012 return. Your book value would increase by C$2,963.13.

      The book value of XSP for 4,100 units in your March 2013 statement was C$57,127.11. The return of capital reduces your book value
      and the notional dividend increases it so your book value at the end of April 2013 would be C$57,127.11 - C$60.71 (return of
      capital) + C$2,963.13 (notional dividend) = C$60,029.53.


*** Lots

  - Matching on Inventory Lots should be *loose*: try to match automatically
    against the most SPECIFIC lots.

         (AAPL, 18.45, nil) -> +1
         (AAPL, 17.93, nil) -> +1
         (AAPL, nil, nil)   -> -1    ... should choose any of the inventory

    Also, maybe the inventory's date should be filled in automatically by the
    parser... just an idea. Maybe date doesn't have to be allowed to be nil.


*** Original Idea Description for Integrating the Cost Basis in Beancount

  - Every account carries a cost basis.

  - You can have posting with or without a cost-basis.

  - If the posting has a cost-basis posting, the cost-basis is used to balance the
    transaction.

  - As you sum up the postings in the account, keep track of the full inventory as

      (commodity, cost) -> quantity

    As a special case, "cost" can be null. This is the case where there is no cost
    tracking for this commodity item. We maintain the full inventory of positions
    with a cost basis in the account; as a default case, the cost is null.

  - BALANCE CHECK: When balancing a transaction, if an amount has an associated
    cost basis, use the cost basis instead of the actual amount to balance.

  - INVENTORY CHECK: When a position is modified in the inverse direction,
    require a cost to book against. If no cost is specified, it just degrades to
    decrease from the bucket of commodities with a null cost (it all works out!)

  - ZERO CHECK: Insure that the quantity can never be negative for any bucket.

  - Optional extended check syntax: You could extend the @check syntax to include
    the cost, so that technically you could check that there are a specific number

  2013-03-01 * buy
    Assets:Checking        10 HOOL # 700 USD
    Assets:Investment     -7000 USD

  2013-03-15 * sell
    Assets:Checking       -10 HOOL # 700 USD @ 800 USD
    Income:RealizedPnL    -1000 USD
    Assets:Investment      8000 USD


  Syntax

  Test: Items of the same kind with and without cost basis
  Test: Multiple items of different types with a cost basis in the same account

** Realization

  - You need to convert some of TestRealization to TestCheck.

  - Whether an account shows up in a particular Ledger (realization) really only
    should depend on whether the account was open during the period (we now have
    account open/close dates... let's use them instead of a heuristic!).
    Create a routine to figure out if an account was open during a specific
    time period?

*** Average Price Booking

  - You now HAVE to implement average price tracking... not an option. Thanks
    to Vanguard #$(*#(*$.

** Prices

  - There should be a corresponding view/presentation for rendering information
    that we have about prices.

  - Build helpers tools for users to create their own scripts that will allow
    you to spit out a list of prices for the price DB.

  - Include directives will be necessary for update, because it will enable
    including the file of prices only. The prices should be in beancount
    language too, this should all be a single file format.

* Filtering
** Beancount reorg

  - Remove subaccounts for TMobile and employer once we have filtering working
    out nicely. Same with RedSquare electricity. Same with Employer subaccounts
    for taxes.

      Payees are just like tags!


** Views

  - Replace all views by filtering queries... the root page should still have
    convenient links to various preset views, like the last five years, but
    these links should be implemented using the filtering query feature!
    Maybe it's worth allowing the user to specify common queries in the options
    map, and provide links to them. Do this, and try removing some of my
    subaccounts to simplify the accounts-trees somewhat.

  - The root page should feature a prominent input form that allows the user to
    specify a query! This input needs live at the very root

  - (views) You should be able to filter to all transactions related to some
    account, e.g. Immigration

  - IMPORTANT! Try to let through some of the non-transaction entries in the
    view filtering. We obviously cannot let through balance entries, but
    documents yes, depending on the type of filtering. We should do our best to
    let all the entries carry through.

** Filtering dimensions (Old Notes)

  - By Country

    - You should be able to look at only accounts with a particular pattern (and
      their other legs), e.g. *:CA:*

    - You perhaps should flag all the transactions that have a particular unit
      (e.g. CAD)

  - By Account Prefix

    - Specify a single account, and automatically select all the other accounts
      which are linked by any transaction in this account; generate a balance
      sheet from this list of accounts. e.g. Expenses:Trading, Income:PnL,
      Assets:Trading.

  - By Amount Size

    - I'd love a way to filter down a journal by omitting all the small
      items and keeping just the larger ones, to get an automatic
      overview of the large amounts in a long series of transactions.
      All the small amounts could be lumped together under a special
      entry.

  - By Institution

  - By Country

  - By Tag

  - By Payee

    * You should be able to click on a payee to view its transactions.

  - By Date

    - You should be able to click on dates and see all postings around that date
      too, e.g. +/- 10 days. Another simple and useful filter.

  - By Event (defines a period)

    - "How much did I make during the period of this event", e.g. while I was
      working at CompanyX, while I was in school at UniversityY. This provides
      two dates, generate a view for them:

        /view/event

      This could sum up all the entries for all the internals where the event's
      value was the same.

  - By Currency/Cost-Currency

      You could then possibly compute the IRR around that commodity...


** Custom dimensions

  - From discussion:

       | (digression not about virtual postings but answers auxiliary questions about
       | them)
       |
       | Now this points to a more general idea that I've been pondering for a while:
       | these "accounts" can often be seen as a set of flat dimensions, the fact that
       | they have a hierarchy can get in the way. I tend to have accounts that look
       | like this:
       |
       |   TYPE:COUNTRY:INSTITUTION:ACCOUNT:SUBACCOUNT
       |
       | like this, for example:
       |
       |   Assets:US:HSBC:Checking
       |   Assets:CA:RBC:Savings
       |
       | For these four dimensions, I actually like having most accounts (Assets,
       | Liabilities and Income) specify them in this order. This does not always make
       | sense though, especially for expense accounts; for those you wouldn't really
       | want to have a COUNTRY dimension at the root. You want the general category
       | only, so I'll have, for example:
       |
       |   Expenses:Food:Restaurant
       |   Expenses:Food:Grocery
       |
       | but sometimes the dimensions get inverted too, like in my recent change about
       | how to track taxation:
       |
       |   Expenses:Taxes:US:TY2014:Employer:Federal
       |   Expenses:Taxes:US:TY2014:Employer:StateNY
       |   Expenses:Taxes:US:TY2014:Employer:CityNYC
       |   ...
       | Here the "institution" is your employer, and shows deeper in the hierarchy.
       | Finally, you often do want to have multiple types for the same or similar
       | accounts, for instance, to track gains and dividends income from a particular
       | investment account, you want a mirror of most of the dimensions except for the
       | assets bit:
       |
       |   Assets:US:ETrade:IRA -> Income:US:ETrade:IRA
       |
       | For instance:
       |
       |   Assets:US:ETrade:IRA:Cash
       |   Income:US:ETrade:IRA:Dividends
       |
       | You see what I'm getting at... these components really operate more like a
       | database table with values possibly NULL, e.g.,
       |
       |   type     country  institution  account   category
       |   -------- -------- ------------ --------- -----------
       |   Assets   US       HSBC         Checking  NULL
       |   Assets   CA       RBC          Savings   NULL
       |   Assets   US       ETrade       IRA       Cash
       |   Income   US       ETrade       IRA       Dividends
       |   Expenses NULL     NULL         Food      Restaurant
       |   Expenses NULL     NULL         Food      Grocery
       |
       | Having to order your account components in a hierarchy forces you to
       | decide how you want to report on them, a strict order of grouping from
       | top to bottom.
       | So I've been thinking about an experiment to rename all accounts according to
       | dimensions, where the ordering of the components would not matter. These two
       | would point to the same bucket, for example (changing the syntax slightly),
       |
       |   Expenses|Taxes|US|TY2014|Employer|Federal
       |   Expenses|US|Employer|Taxes|TY2014|StateNY
       |
       | You could then display reports (again, the usual reports, balance sheet,
       | income statement, journals) for "the subset of all transactions which has one
       | posting in an account in <set>" where <set> is defined by values on a list of
       | dimensions, a bit like a WHERE clause would do.
       |
       | Now, now, now... this would be a bit radical, now wouldn't it? Many of these
       | accounts do point to real accounts whose postings have to be booked exactly,
       | and I'm a bit worried about the looseness that this could introduce. One and
       | only one account name for a particular account is a nice property to have.
       |
       | So what can we do to select across many dimensions while still keeping
       | hierarchical account names?
       |
       | The first thing I did in Beancount is to create views for all unique account
       | component names. For example, if the following account exists:
       |
       |   Assets:US:ETrade:IRA
       |
       | You will see four "view" links at the root of the Beancount web page:
       |
       |   Assets
       |   US
       |   ETrade
       |   IRA
       |
       | Clicking on the link selects all the transactions with a posting with an
       | account where that component appears. (Views provide access to all the reports
       | filtered by a subset of transactions.) You can click your way to any journal
       | or report for that subset of transactions. This exists in HEAD today. You can
       | draw all the reports where a particular component appears, e.g., "Employer", as
       | in "Income:US:Employer:Salary" and "Expenses:Taxes:US:TY2014:Employer:Federal".
       |
       | But this does not define "dimensions." It would be nice to group values for
       | these components by what kind of thing they are, e.g., a bank, an instution, a
       | country, a tax year, etc, without regard for their location in the account
       | name. A further experiment will consist in the following:  again assuming
       | unique "account component names" (which is not much of a constraint to
       | require, BTW, at least not in my account names), allow the user to define
       | dimensions by declaring a list of component names that form this dimension.
       | Here's how this would look, with the previous examples (new syntax):
       |
       |   dimension employer  Microsoft,Autodesk,Apple
       |   dimension bank      HSBC,RBC,ETrade
       |   dimension country   US,CA,AU
       |   dimension taxyear   TY2014,TY2013,TY2012,TY2011,TY2010
       |   dimension type      Assets,Liabilities,Equity,Income,Expenses (implicit?)
       |
       | You could then say something like "show me trial balance for all transactions
       | with posting accounts where bank is not NULL group by bank" and you would
       | obtain mini-hierarchies for each group of accounts (by bank, across all other
       | dimensions).
       |
       | (With the state of my current system, I could probably code this as a
       | prototype in a single day.)
       |
       | Addtionally, accounts have currency constraints and a history of postings
       | which define a set o currencies used in them. More selection can be done with
       | this (e.g., show me all transactions with postings that credit/debit CAD
       | units).
       |
       | IMHO, all you're trying to do with these virtual accounts is aggregate with
       | one less dimension, you want to remove the real account and group by community
       | project. My claim is that there are ways to do that without giving up o the
       | elegant balancing rules of the DE system.

    In ealtion to this... these "dimensions", could they just become other
    dimensions in the filtering language?

      component:Microsoft

      employer:Microsoft
      bank:RBC
      country:US

    You can then break down by those, like a GROUP BY clause, and generate
    reports that have those as root accounts, or separate breakdowns.


** Tags used as dimensions

  - If you had tags as key-value pairs, those could be used as well:

      2014-05-21 * ...
        #employer:Microsoft

    Searching for:

      tag:employer=Microsoft

    This is another dimension in the same filtering language.


** Language
https://docs.google.com/document/d/1d88MkHqxiVdF8XSQBT1QQpOKEOt6OC1P9ZoF3u86DwI/

* Operations
** Validation

  - Write a dedicated routine to check the following invariant:

        # Handle sanity checks when the check is at the beginning of the day.
        check_is_at_beginning_of_day = parser.SORT_ORDER[Check] < 0
        ...
        if check_is_at_beginning_of_day:
            # Note: Check entries are assumed to have been sorted to be before any
            # other entries with the same date. This is supposed to be done by the
            # parser. Verify this invariant here.
            if isinstance(entry, (Check, Open)):
                assert entry.date > prev_date, (
                    "Invalid entry order: Check or Open directive before transaction.",
                    (entry, prev_entry))
            else:
                prev_entry = entry
                prev_date = entry.date

  -  Sanity check: Check that all postings of Transaction entries point to their
     actual parent.

  - (validation) In addition to the Check/Open before-constraint, check that
    the entries are always sorted. Add this sanity check.

  - The default validation should check the invariant that Open and Check
    directives come before any Transaction.

  - Validation: Everywhere we have a filter of entries to entries, we should be
    able to apply a check that the total balances before and the total balances
    after should have the very same value.

  - In validate.py: differentiate between the case of an entry appearing too
    early before an Open directive, and an entry appearing for an account that
    simply just doesn't exist.

  - Auto-detect and warn on likely duplicate transactions within the file.

** Conversions

  - TODO: Try it out in Ledger, see how they deal with it.

  - Make the conversions entry use a price of zero, to maintain the invariants
    for sanity checks, something like this:

       YYYY-MM-DD * "Annul conversions at end of period"
         Equity:Conversions        -56383 CAD @ 0 CONV
         Equity:Conversions        +67000 USD @ 0 CONV


** Open/Close

  - You must issue an error if you close an account that's got a non-zero
    balance!

** Padding

  - Idea: Padding entries could be extended a tiny bit in order to
    automatically calculate the cash distribution entries, e.g., like this:

      2014-03-04 pad Asset:Cash  Expenses:Restaurant    60%
      2014-03-04 pad Asset:Cash  Expenses:Alcohol       40%

      2014-04-04 pad Asset:Cash  Expenses:Restaurant    70%
      2014-04-04 pad Asset:Cash  Expenses:Alcohol       30%

      2014-05-04 pad Asset:Cash  Expenses:Restaurant    70%
      2014-05-04 pad Asset:Cash  Expenses:Alcohol       30%

    This is a great idea, is in line with the general meaning of pad entries
    (implicit 100%) and would add a much desired feature.

  - Add tests for all the cases of realization padding.

** Locations

  - @location really should just convert into a generic event "location", just
    as address and school should; they're just events with forward fill...
    Serve this at:

       http://localhost:8080/20120101/20130101/events/location/days

  - Add a "reason" field for @location, and display as trips, with
    some sort of meaning to them. Ok, this contradicts the previous idea.



** Payee Elision / Auto-Account Leaf Name

  - About the discrepancy between the concept of "Payee" and a superfluous lead
    account, e.g. Internet:TimeWarner, which typically contains only
    transactions from that payee: maybe we can elide the account name if it
    contains only a single payee, or perhaps a warning may be issued? I don't
    know.

    Basically, it would be nice to be able to have multiple payees in the same
    category over time (e.g. Electricity, Internet) but to be able to separate
    them somehow, without having to put the payee into the name. This is a
    little fuzzy, and I'm not sure how to do it, because the imported payee
    names are often not very clear and often truncated as well.

      Have you ever thought that Payees often end up functioning like an extra
    subaccount? I've come to realize that for Payees that only ever touch a
    single account, the line is really fuzzy there. I've been entertaining the
    idea of automatically creating subaccounts for payees like that.



* Parser
** Errors

  - We need to gather errors in a single place and report them like the others;
    right now I'm catching them in sum_to_date() and writing using the logging
    module; but they really should be trickled up with the rest.

  - Syntax errors currently have no location... this is unacceptable. Write an
    automated test, check for all kinds of errors, in the lexer, in the parser,
    in the Python. (Just work with the line number, we don't really need
    character position.) Test everything with automated tests.

  - 'lineno' is incorrect, it points to the next entry, not the previous one,
    fix this bug! This is really annoying.

  - Set a correct filename in grammar.y

  - Errors from the parser and others should all be accumulated in one place,
    so that we do all the reporting at the very top level.

  - Don't raise error exceptions anywhere; log everything to an error
    handler/accumulator class instead, and skip to the next entry/declaration.
  - Propagate exception from Python(?)

  - Problematic transactions (!) should spit something of color on stdout, they
    should not be forgotten so easily.

  - When using @@ the signs should match; warn if they don't

  - Bug: Invalid account names should only be reported once.


** Lexer Work
*** Errors in Flex Lexer

  - (parser) Support enabling flex debugging in beancount.core._parser.parse(),
    using "yyset_debug(int bdebug)".

  - When an error occurs, skip the lexer to the next empty line and recommence.

    * Modify the lexer to emit EOF and add that in the grammar rules for empty_line.


*** Write a New Lexer From Scratch

  Reasons to write your own lexer manually:

  - Should support UTF-8 encoding.

  - Should support SCHEDULE entries for org-mode (see email discussion).
  - More flexible syntax (see "Is it possbile for beancount to ignore org-mode
    SCHEDULED and DEADLINE?" thread).

  - Better error reporting

  - (performance) Write your own lexer manually and compare performance with
    flex one. I think we can do a much better job at error reporting by writing
    our own, but I'm unsure how the performance compares.

  - IMPORTANT LATENT ISSUE. You need to extend the lexer to parse A-Z for flags,
    not just PSTCU! This is important, as I just realized that it could prevent
    the correct parsing for entries in a round-trip, with postings produced with
    unexpected flags. In fact, any character with whitespace on each side should
    parse as a flag. This is very important.

    This manifests when adding a posting with letter 'M' right now. Replicate
    this, fix the problem.


** Make the Parser Reentrant

  - Make the parser reentrant [2014-08-02]. This is _not_ a difficult task.

    * Follow this:
      http://www.lemoda.net/c/reentrant-parser/
      http://flex.sourceforge.net/manual/Extra-Data.html
      to remove all globals from my lexer and make it truly reentrant and free of globals.

    * You need to add unit tests that check the correctness of line numbers on
      parsed directives and errors.

    * You need to remove the get_yylineno and get_yyfilename accessors.

    * You need to make the parser reentrant, by add this directive to the grammar:

         %parse-param { PyObject* builder}

      You also need to redefine yyerror() accordingly. I've done it and it
      works, it's simple, it's a 20 minute change:
      http://www.gnu.org/software/bison/manual/html_node/Parser-Function.html

    * You also need to make the lexer reentrant:
      http://flex.sourceforge.net/manual/Reentrant-Overview.html#Reentrant-Overview

         %option reentrant

      (I haven't tried this yet.)

    * Most of the "real" work involved is in removing the globals for lineno and
      filename.

    * Make sure the performance does not degrade as a result of doing this.


** Options

  - FIXME: We need to parse the options using the same argparse parser....


** Syntax

  - You should support a payee with no description! This generates a parser
    error right now.

  - Allow '$' as currency symbol, don't translate to anything, it can just
    stand on its own as a unique kind of currency, it doesn't matter, no
    changes anywhere. Also add the Euro, GBP and yen symbols.

  - The syntax should support multiline strings naturally...

  - For Links vs. Tags: dont impose an order, parse as tags_or_links.
    Right now the order is tags_list and links_list.

  - You should accept commas in the input; simply ignore their value.

  - Add 1/rate syntax for prices (and anything... really, why not).
    Convert at parsing time.


*** Includes

  - With the new format... support includes, it makes a lot more sense to do
    that now! People want this too.

  - Idea: an include directive should have a "prefix" option, to add a prefix to
    all accounts from the included file.

*** Sensible Syntax for Lots

  - Consider making the lot syntax like this:

       -4 {HOOL @ 790.83 USD}

    instead of:

       -4 HOOL {790.83 USD}

    It's actually a lot more accurate to what's going on...

** Performance

  - Implement "D" in C, it's worth it. This should make a substantial difference.

  - Test using the empty case of list parsing to create the initial empty lists
    instead of the conditional in Parser.handle_list() and measure, to see if
    there is a significant difference in parsing performance.

  - Parser performance: try not calling back to builder for simple types that
    just return their value; measure the difference, it may be worth it, and we
    wouldn't lose much of flexibility, especially for the lexer types, which are
    aplenty.

  - Write the builder object in C... it won't change very much anymore, and
    that's probably simple enough.

  - Check the performance of D(). I suspect improving this routine
    could have a dramatic effect on performance.

** Documents

  - IDEA: Create a plugin that will convert "doc:" metadata to a document file,
    that will search for a unique string name in all the filenames and
    associate the filename with this directive via a link or something.

  - Write a proposal for implementing a transformation on a specific set of
    transactions, that supports capital gains with commission taken into
    account.

  - Can we automatically add a ^LINK to the document directive in order to
    associate a PDF with a document?!? -> For trade tickets. Maybe let the
    modules provide a import_link() function on the associated PDF files?
    (This is related to ^64647f10b2fd)

  - Adding the ability for links on document directives was also requested on
    the ledger-cli mailing list.

        On Sat, Apr 26, 2014 at 6:18 AM, Esben Stien <b0ef@esben-stien.name> wrote:

        "Craig Earls" <enderw88@gmail.com> writes:
         The first use in ledger-cli is to link each transaction to a document,
        which is pretty important in accounting;)

        Well no, not exactly. The thing you do in importing financial data is basically
        to funnel transactions from all of your statements from all your institutions
        in a single place in a single format with a single set of accounts, so that you
        can do reporting with a view of everything you have. Having support for a
        per-transaction link to a particular document is generally unnecessary--you can
        easily find the corresponding document by date if you need to.

        In order to associate a unique ID with a particular transaction, in Beancount
        you can use a "link" which is like a special kind of tag. I think Ledger has a
        similar feature, per-post ("tag"?). It looks like this in Beancount:

          2013-04-06 * "Invoice to Metropolis for job well done, waiting for payment."
          ^metropolis-invoice-103
             ...
             ...

        The "^...." bit is a link. You can have multiple links per transactions. The
        web interface can show you all transactions with the same link in a separate
        list (under the /link/.... URL).

        Separately, there is a "document" directive that allows you to associate a
        document with an account, e.g.

          2014-01-01 document  Expenses:Electricity
          "/path/to/filename/ConEdison-2013-12.pdf"

        Documents don't have to be declared that way explicitly: you can also tell
        Beancount about a root directory where it will find documents automatically and
        create the document entries for you. The files just have to be organized in a
        directory hierarchy mirrorring the account names exactly, and files must begin
        with "YYYY-MM-DD" to provide a date for the document. That's a simple
        convention. LedgerHub is able to move files that it recognizes to such a file
        hierarchy, so after you import the data, you file the files into e.g. a local
        git repo with all your statemetns, and your document entries show up in the
        registers. It's also a nice way to organize all your statements, so if you need
        to bring something up for e.g. a tax audit, you quickly know where to find it.

        Those two features are not related at the moment... but I think I'll add the
        ability to have links on document directives. That seems like an effective way
        one could associate a particular pdf document (given a declaration) with a list
        of transactions. You click on the link, see all the transactions + the
        document, and you can click on the document itself to see the detail. Seems
        like a legit idea.


  - Auto-doc from directories of files should ignore files already associated
    via an explicit documents directive; just ignore files with the same
    absolute name.

** Testing

  - Allow file objects to parse() and dump_lexer(). This should use fdopen() or
    whatever else to get this job done at the parser level.

  - You need to clean up the memory of the strings created; call free() on each
    string in the rules.

  - Add a unit test for pushtag/poptag errors.
  - Add unittests for tags, pushtag/poptag


** Dated Postings

  - In order to create multiple similar transactions at many dates in one
    syntax' entry, you could allow overriding the date on each posting, e.g.:

       2013-04-01 * Blah di bla
         2013-01-01  Grocery          10 USD
         2013-02-01  Grocery          10 USD
         2013-03-01  Grocery          10 USD
         Cash

    This would create three transactions, with these dates:

        date           aux-date
        2013-01-01     2013-04-01     10 / 3.33
        2013-02-01     2013-04-01     ...
        2013-03-01     2013-04-01     ...

    Could be a nice way to make distributed transactions.

  - Move 'effective date' to the postings in my input file, using the dated
    postings feature.


  - Another idea would be to make @pad able to pad for a percentage of the
    total, so that we're able to use @pad instead of "distribution of expenses"
    entries.


** Metadata

  - If you add tags with values, you could define some special tags, like
    'document', which could automatically try to find the corresponding
    document in the repository and insert a link to it in the web page. I
    already have a managed stash of document filenames... something like this:

      2014-05-20 * "Invoice from Autodesk"
        #document: 2014-05-20.autodesk.invoice200.pdf
        Income:US:Autodesk  -3475.20 USD
        Assets:US:Checking

    A document filename that does not get resolved could spit out a warning in
    order to keep the file tidy. This is a nice idea... perhaps nicer than just
    insert entries for documents, an actual link. Not sure if it would make that
    much of a difference though. Something to ponder.

    Create a plugin that will convert "doc:" metadata to a document file, that
    will search for a unique string name in all the filenames and associate the
    filename with this directive via a link or something.


  - One idea Ledger uses well is the ability to associate key-values meta-data
    to transaction objects, a-la-Common Lisp. See the --pivot feature. It seems
    a bit superfluous at the moment, but may be useful in order to provide the
    ability to implement custom aggregations eventually, instead of using the
    strings. Maybe the payee could be a special case of this, e.g payee="value"

    (From mailing-list):

      Take this example:

      2011-01-01 * Opening balance
          Assets:Cash                               25.00 GBP
          Equity:Opening balance                   -25.00 GBP

      2011-02-01 * Sell to customer AAA
          ; Customer: AAA
          ; Invoice: 101
          Assets:Receivables                        10.00 GBP
          Income:Sale                              -10.00 GBP

      2011-02-02 * Sell to customer BBB
          ; Customer: BBB
          ; Invoice: 102
          Assets:Receivables                        11.00 GBP
          Income:Sale                              -11.00 GBP

      2011-02-03 * Sell to customer AAA
          ; Customer: AAA
          ; Invoice: 103
          Assets:Receivables                        12.00 GBP
          Income:Sale                              -12.00 GBP

      2011-02-03 * Money received from customer AAA for invoice 101
          ; Customer: AAA
          ; Invoice: 101
          Assets:Cash                               10.00 GBP
          Assets:Receivables                       -10.00 GBP

      Now you can see how much each customer owes you:

      ledger -f d bal assets:receivables --pivot Customer
                 23.00 GBP  Customer
                 12.00 GBP    AAA:Assets:Receivables
                 11.00 GBP    BBB:Assets:Receivables
      --------------------
                 23.00 GBP

      And you can see which invoices haven't been paid yet:

      ledger -f d bal assets:receivables --pivot Invoice
                 23.00 GBP  Invoice
                 11.00 GBP    102:Assets:Receivables
                 12.00 GBP    103:Assets:Receivables
      --------------------
                 23.00 GBP



* Plugins
** Stock Splits

  - Find a way to automatically create multiple currencies to account for stock
    splits. The user should not have to do this themselves:

      "One choice you have is whether you want to keep the same symbol pre and post
      split. If you keep the same symbol the price database will show a drop in
      price over time. If not, choose a new symbol for the post split period. So far
      in my own file I use the same symbol but I think eventually I'd like to find a
      way to differentiate them automatically and have a multiplier in the price
      database, because doing it manually is not nice. In any case both methods
      work."

    Perhaps a directive could be created to declare them that would
    automatically insert converting transactions, but that makes it difficult to
    deal with weird cases, like oddly unequal splits (e.g. Google A/C), or cases
    with spinoffs, as below. Perhaps the splitting transaction should be
    inserted automatically, but that the split directive would just create a new
    currency name, internally.

    A currency would then be referred to by a pair of (name, date), and that
    would resolve to a internal currency name.


  - (IDEA) In order to create suitable stock split entries that would look like
    this:

      2013-04-01 * "split 4:1"
        Assets:CA:ITrade:AAPL             -40 AAPL {{5483.09 USD}}
        Assets:CA:ITrade:AAPL             160 AAPL {{5483.09 USD}}

    You could easily add support for a directive that looks like this:

      2013-04-01 split Assets:CA:ITrade:AAPL  4:1  AAPL

    This would allow the user to do some processing specific to stock splits by
    processing the explicit stock split entries.


  - Include this in the user examples, + stock splits:

       2013-04-01 * "name change"

         Assets:CA:ITrade:AAPL             -40 AAPL {{5483.09 USD}}
         Assets:CA:ITrade:NEWAAPL             40 NEWAAPL {{5483.09 USD}}

       2013-04-01 * "spinoff"
         Assets:CA:ITrade:KRFT             -100 KRFT {{20000 USD}}
         Assets:CA:ITrade:KRFT              100 KRFT {{17000 USD}}
         Assets:CA:ITrade:FOO                20 FOO  {{ 3000 USD}}

** Wash Sales

  - (script) Write a script to check whether an account's trades are subject to
    the wash sale rule (I need this for my personal stock plan):

      "An Internal Revenue Service (IRS) rule that prohibits a taxpayer from
    claiming a loss on the sale or trade of a security in a wash sale. The rule
    defines a wash sale as one that occurs when an individual sells or trades a
    security at a loss, and within 30 days before or after this sale, buys a
    “substantially identical” stock or security, or acquires a contract or
    option to do so. A wash sale also results if an individual sells a security,
    and the spouse or a company controlled by the individual buys a
    substantially equivalent security."

    The wash sales amount should be reported in an account, and should be
    calculated as a plugin.

** Strict Unused Pad Directives

  - The validation check that pushes an error on unused pad directives should
    be moved to a plugin, that should be optional. There is rationale for
    allowing to keep unused pad directives. Don't be so strict, Martin.


** Link Trades

  - Create a plugin that will link together all reducing transactions
    automatically. When a transaction reduces a position, both transactions
    should have a common unique link. This can all get done in a plugin!


** Capital Gain Without Cost

  - Implement the proposal for putting the capital gain in the cost as a plugin
    that transforms the relevant transactions, those tagged as such. This will
    require some loosening of the booking method in order to make it easier to
    disambiguate a sale, and some good debugging tools as well.

    You could automatically look for the right amounts by looking at the signs.
    I think you could automate a lot of it.


** Auto-Link Booking Transactions

  - Automatically create a link between transactions that book each other.
    I'm not sure how I'm going to implement that - perhaps in the lot matching,
    a hash to the original entry will be kept in the lot - but we should be
    able to update the links to all the transactions that book together.

    This will be a great debugging tool as well... a very powerful idea that
    can be implemented entirely in a plug-in.


** Unrealized Gain

  - Find a way to pass in a plug-specific option via the file.

  - Unrealized capital gains could be inserted automatically into special
    sub-accounts, based on the current price and the cost-basis of particular
    accounts. This could be inserted automatically! e.g.

        DATE check Assets:US:Ameritrade:AAPL       10 AAPL {200 USD}

        DATE price AAPL  210 USD

      Assets:US:Ameritrade:AAPL                    2000 USD
      Assets:US:Ameritrade:AAPL:Gains               100 USD

    The "Gains" subaccount could be inserted automatically if the price differs
    from the cost basis... this would be a clever way to represent this! We
    could even do this by inserting a transaction automatically with an
    offsetting account... actually this would be the RIGHT way to do this!

      We need an option to designate which subaccount leaf to create all
      the new transactions for:

        %option account_unrealized  "Unrealized"

        2013-05-23 A "Booking unrealized gains for AAPL"
          Assets:US:Ameritrade:AAPL:Unrealized              230.45 USD
          Income:Unrealized                                -230.45 USD

      By doing this, the reporting does not have anything to do... it can choose
      to report positions at cost or in held units, and whether the gains are
      included or not entirely depends on whether these transactions have been
      inserted in or not.


** Strict Average Cost Inventory Booking Checker

  - Build a plugin that will check that accounts with average cost inventory
    booking method only have such reductions in them:

    https://docs.google.com/document/d/1F8IJ_7fMHZ75XFPocMokLxVZczAhrBRBVN9uMhQFCZ4/edit#heading=h.m74dwkjzqojh

      "Another approach would be to not enforce these aggregations, but to provide a
      plugin that would check that for those accounts that are marked as using the
      average cost inventory booking method by default, that only such bookings
      actually take place."

   This is, of cource, to be implemented only after implementing support for
   the average cost inventory booking method.


** Tip Calculator

  - Write another example plugin that splits "Expenses:Restaurant" legs into
    two two postings: "Expenses:Restaurant x 83%" and "Expenses:Tips x 17%".


** Vacation Cap Date

  - Make an plugin that computes the precise date at which my vacation will cap
    (240 VACHR) base on an account.


** Budget

  - Implement a plugin with budget constraints, as an example.

  - Look at this syntax for an example of a recurring transaction specification:
    https://www.roaringpenguin.com/products/remind
    (Sumitted by user comment.)


** Auto-Remove, Auto-Pad

  - Add a auto-remove-unused part of the auto_accounts plugin,
    that automatically removes Open directives for unused accounts. This is
    useful for demos and such.

  - Write a plugin that automatically inserts a padding directive for accounts
    with no open directive and with a balance check.


** Strict Signs Checker

  - Write a plugin that enables a check that all postings' amounts are of the
    correctly allowed sign, e.g. Expenses should almost always be a positive
    amount, Income a negative one, Assets can be both, also Liabilities. If an
    amount is posted in the contra direction, this should trigger a warning,
    unless the transaction is flag with a particular character, or some special
    tag is present.


** FBAR

  - Automatically compute the maximum account values of foreign accounts for
    the FBAR filing.


** After-Tax Balance Sheet

  - Ha... I think you just gave me a fun idea!  I'll write a plugin in Beancount
    that automatically adds a "future tax expense" entry to offset pre-tax money
    for the balance sheet, e.g. if I have a 401k account with a value of say
    100,000 USD in it, it would automatically insert an entry at the latest day
    like this:

      2014-07-03 F "Taxes to be paid on distributions."
        Expenses:Taxes:Federal        27000 USD
        Expenses:Taxes:StateNY         8000 USD
        Liabilities:FutureTaxesOnDistirbutiosn  -35000 USD

    This would make the balance sheet reflect only post-tax money, and thus be more
    meaningful.
    If I want to see post-tax money, I'll just enable the plugin from a
    command-line option.
    I'd have to find some generic way to identify which accounts are pre-tax
    somehow.



** Payees as Subaccounts

  - Create a plugin that will define subaccounts for payees within accounts and
    modify all the transactions accordingly. This would be a great way to kick
    the tires on this idea without affecting the rest of the system.

      Expenses:Electricity:ConEdison
      Expenses:Phone:TMobile
      Expenses:Groceries:WholeFoodsMarket
      Expenses:Groceries:UnionMarket

  - Should we define some notion of the default level for aggregation, per
    account? For example, in Expenses:Electricity:ConEdison, the default level
    of aggregation should be Expenses:Electricity. If we define that, using
    subaccounts should not bother us much.


** Dashboard

  Add the following to the portfolio dashboard:
  - PnL since yesterday, one week ago, two weeks ago, one month ago, three months ago
  - Current portfolio breakdowns
  - Cash report
  - A listing of short-term lots vs. long-term lots
  - Schedule of lots to become long-term in the near future
  - Returns (computed correctly, over many periods)

  From email to fxt:

    I want to build an investment dashboard, that would contain:

    - List of holdings, with various rollups (see the different aggregations of
      holdings reports)
    - Rollups of holdings against various types (e.g., Stocks vs. Bonds)
    - P/L since the morning or for the last day, over the last week, last two
      weeks, last month, last quarter, last year.
    - Report of uninvested cash and the detail of where it is
    - A listing of short-term vs. long-term lots, and a schedule of which lots are
      going to switch from short-term to long-term in the near future (to avoid
      selecting those for sale)
    - Returns, as computed by my prototype of our ideas during the bicycle trip
    - Automatically refresh current prices if run intra-day

    This script would run every hour on a crontab and generate static HTML files
    that I could access from my phone to make investment decisions and monitor
    gains/losses during the day. I'm certain you would appreciate having such a
    thing too. I want to integrate the code I already have out of
    beancount/experiments and start moving all this stuff to the
    beancount.dashboard.* and add unit tests and make it work on the tutorial file.
    This should make it easy for others to use.



* Tools
** Emacs Support

  - Idea: Implement another command like C-c x but that prints out all the
    linked transactions. Like context, print out balances from before & after,
    but also print out the combined changes to all the accounts in the linked
    transactions.

  - Idea: Implement movement commands that move the cursor to the previous/next
    linked transaction.

  - Set the comment-syntax; currently it thinks it's '# '

    Note: This is now present

  - In the new mode, we need to recreate a function that will mark a posting as
    valid (replace '!' by '*').


* Reports
** Warnings

  - You should have _some_ way to highlight accounts with either failing checks
    in them, or '!' on their postings or transactions in the balance sheet
    and/or trial balance.

  - Perhaps we want to produce a report of all transactions with a highlight on
    them.

** Balance Sheet

  - (web) We really need to reorder the accounts in a way that is more
    sensible... it's annoying to see the accounts I care about at the top of
    the page. Cash, Points, AU, should be at the bottom... I wonder if there's
    a nice heuristic. Last updated date? I think that would be good enough.

  - We need to figure out how to order the accounts on the balsheet; I want the
    most relevant near the top. Sorting accounts: compute a score made up of

    * nb. txns from the last 3 months
    * nb. checks from the last 3 months (weighted more heavily)
    * line-no of Open directive in the file.
    * last updated date.

** Capital Statement

  - Implement the Capital Statement report

** Cash Flow Statement


** Statement of Retained Earnings

  - This is possible; search online for examples, makes sense that we should
    have one, it's really, really simple to do.

** Account Linkage Report

  - Generate a Graphviz link of all the interaccount transactions that are
    larger than a certain amount.

    Generate a graph for the main kinds of account
    interchanges, by looking at the most significant transactions
    between the accounts. For example, ignore transactions which are
    too small in absolute value, or whose total is too small a portion
    of the total.

    Fun little project: Create a graphviz output from a Ledger, where
    transactions above a certain amount would generate a link between
    accounts. Note:  the threshold could be either for single
    transactions, or for aggregate amounts (absolute value).

** HTML Rendering

  - Rendering: When you collapse a parent account, its aggregate amount should
    render, and disappear when not collapsed.

  - Numbers should align to the right.

  - USD and CAD should be aggregated in their own columns for balance sheet and
    income statements. These should be specified from the command-line.

  - All entries should have collapsing a-la-JavaScript, along with
    collapse/reveal all buttons. All JS.

  - If the software is finally fast enough in Go, render RESTful on the fly for
    any date:

    * REST:  /balsheet/20121231/
    * REST:  /income/20121231/20131231/

    This way, you could have any year on the same run. No need to restart, even
    have a menu with all the years, and perhaps even some of the latest months.

  - It would be really nice to render the line numbers to the source in the HTML

  - (Performance) Implement buffered output for faster response using a separate
    thread and an iterator that yields from app.write when the data buffer is
    large enough.

  - Postings that have a "!" flag should have at least their
    background red.

  - You should more explicitly state the beginning and ending period
    on each statement pages (it is super important information).
    Just below the title.



** Excel Output

  - Find good ways to transfer data to an Excel spreadsheet. A link to download
    a file should be supported.


** Credits and Debits Rendering

  - Color the background of numbers with an inverted sign (e.g. payments in a
    liability account) differently! There should be modes to rendering balance
    sheets and income statements with inverted amounts, and it should all be
    done client-side. When amounts are rendered as credits/debits, color their
    background distinctly, so that it's obvious what kind of sign convention is
    in use.


** Links to Source

  - The new format code should keep and optionally render the source file/line
    of any transaction, and allow clicking to get to the source line in the
    rendering.

  - Maybe there should be a script that can take a report specification and
    output a list of emacs-compatible links to the entries, interspersed with
    the text format rendering! You could go "next-error" to go through the
    entries in time order, emacs taking you there one-by-one.

** Multi-Period Reports

  - One kind of report that would be GREAT is a single grid with all income accounts
    on the left with year by year on the horizontal. An overview of all the
    years. Same with month-by-month report.


** CSV Reports / Text Reports

 - Using an intermediate data structure, produce text and csv / xls reports,
   downloadable from the web front-end, or even generatable directly. All of
   this reporting infrastructure should be reusable, ideally.

  - A text rendering of the balance sheet / income statement would be
    _very_ useful for collaboration/communication with others. Add a link to
    download a text version of any report. This would be made easy if we only
    have a few distinct types of reports.

** Plots / Time-Series

  - Create a command to extract time series for any account, as a csv file. You
    could then easily use this for plotting!

  - Generate graphs of account amounts over time
  - Include average amounts, average delta amount

** List of Positions

  - Given a list of entries, you should be able to extract a list of positions
    at any point in time. Provide this as a simple function that can just be
    reused.

  - The list of positions should provide a way to check the purchase price of
    each position.

  - Positions should attempt to fetch current values using this:
    http://www.google.com/ig/api?stock=RGAGX


** Maximum Values Report

  - You should report a trial-balance -like listing of the minimum and maximum
    values of all the accounts.

** Event Reports

  - We should be able to count the days of each event type.

** Distribution of Expenses and Income

  - Add a pie chart to visualize the constitution of the Income Statement for
    Expenses and Income.

** Summary Reports

  - To create custom views, for example, weekly summaries, you could
    convert the ledger into another ledger, where entries would have
    been replaced by summary entries instead, and all the other
    functionalities would still work.

** Financial Ratio Analysis

  - Add these: http://www.csun.edu/~bjc20362/Controlling-2.pdf

** Budgeting / Goals

  - We could easily add features for budgeting, e.g. somehow set goals and then
    report on the difference between actual and the goal, and project in the
    future according to rate, e.g.:

       ;; Check that the total for this position between 2013-06-01 and 2013-12-31 < 800 USD
       2013-12-31 goal  Expenses:US:Restaurant  2013-06-01  < 800 USD

       ;; Check that the balance of this account on 2013-12-31 is >= 1000 USD
       2013-12-31 goal  Assets:Savings  >= 1000 USD


** Trades

  - You should be able to report on all booked trades during a period,
    especially with the new booking algorithm, this will be useful.
    Create a new report type for this.

* Web Interface
** Programmable View

  - GREAT IDEA! Have a web form that you can input a view filtering expression,
    e.g.  year:2014 component:Microsoft
    to have that year's transactions made with this component. Encode the
    results in a unique string that you can decode and create a corresponding
    view of the subset selected by the expression. You can then view any of the
    reports for that subset! This means we can then get rid of many of the root
    page's links automatically, yet still provide all the opportunities... this
    is the way to go, and would best mirror the command-line capabilities.

** Error reporting

  - We really need to list all the '!' entries somewhere; they should be
    annoying.

  - In the balance sheet or trial balance, mark accounts that have errors in
    red, or add a little red start next to them.

  - Implement basic error reporting page from the list of errors.

** Debits and Credits

  - The new balance sheets should be able to invert the numbers (and then they
    should get rendered differently). Basically, every number shown should be
    either in signed or cr/dr format. We should be able to switch between the
    two at render time. This should work across all number-rendering routines
    everywhere--do this centrally.

  - In the balance sheet and income statement, we need to render the amounts
    inverted (and in a slightly different style).

** Links

  - Serve links on: /link/LINK, this needs to be implemented; render a nice
    "link" href on the description somehow, use a fancy unicode char (no
    graphics).

  - (web) Render links to the right of descriptions, and the link href link
    should actually render a page of the related linked entries.

** Single-View Server

  - Idea: for condo & baking files into a zip file: allow serving only one
    ledger realization.

    * One option is to use the same base/root straing as for the web URL:

         http://localhost:8080/byyear/2013/...

      serve_one_ledger(getledger('byyear/2013'), port=8080)
      --realization='byyear/2013'

    This would serve only that realization, and not others. This way I could
    bake only this one in a zip file. This would be useful.

** Code Org

  - (web) Move table rendering functions into their own files, smaller files.

** Aesthetics

  - In the entries table HTML, highlight the relevant posting leg somehow, maybe
    use a '>>' marker, or make it bold. Something. (Bold is too much, use >>.)

  - Render "as of YYYY-MM-DD" under the title for Balance Sheet, and "from
    YYYY-MM-DD to YYYY-MM-DD" under the title for Income Statement


  - Answer to favicon.ico request.

  - Add an option to render the entries table upwards, not just downwards.

  - Use that beautiful new font (Roboto) from Tactile in the new rendering.
    Totally worth it. Use the nice Lucida-like font for numbers, like in
    TurboTax.


*** JavaScript / Client-Side Interaction

  - Render balance sheet/ income statement cells with two numbers for parent
    nodes, so that when you collapse a node, all the amounts of its children sum
    up automatically and display in its cell. You should have a consistent
    report regardless of whether nodes are collapsed or not. This will require
    some JavaScript effort.

  - Implemented a JavaScript cursor in JS. J, K up down. SPC = toggle.

  - In Journal view, pressing 'C' should toggle displaying the checks on and off.

** Trial Balance

  - We should have a nicer way to tell what accounts need to be updated.
    Highlight them red if they haven't been updated in more a month
    (configurable).
    Put the last updated date in the balance sheet or perhaps the trial balance
    page. Should be easy; we don't need a dedicated page for this.

  - Do we need a dedicated page for listing all documents? This page could
    include documents without a date, could be rendered as a tree-table, with
    the list of each document in the corresponding account. Maybe that's
    overkill. DK.

  - Shove more information in the Trial Balance page, info about errors, documents, etc.

** Multi-Year

  - A multi-year report is a global report.

** Source

  - The source page should take a special '?line=ddd' parameter that will
    scroll the page to the transaction at that line.

** Conversions

  - Render the Conversions amount at the bottom of the Conversions page...

** Bake & Scrape

  - Make the web scraper run in multiple threads... it's quite a bit too slow as
    it is. I'm sure we can make it scrape in parallel using multiprocessing and
    a work queue (this should be a fun little project and would make baking to
    an archive a lot faster in many cases).


* Export
** HTML Export as File

  - Test "bean-bake" with the v2, it doesn't appear to work.

** XML

  - Output to a structured XML format, some people are finding that useful to
    build other visualizations. In order to test this completely, do a
    round-trip test.  The code should live in beancount.parser, parallel to the
    existing code there.


** Ledger

  - Export the compatible subset to Ledger format, so you can compare the
    reports. This should be done from a tool called "bean-convert".


** Visualizations
*** TreeMaps

  - You just *have* to generate TreeMaps of the Expenses and Assets subtrees:
    http://bost.ocks.org/mike/treemap/


** Portfolio tracking softwares

  - You should be able to export to input files or APIs for websites that track
    portfolios for you, such as Google Finance and Yahoo and others. Use the
    list of holdings as input. This should perhaps just be another report name.

* Documentation
** Challenges

  - Document those below which I'm already able to do, and those which require
    new features to be able to be done, move them into a separate appendix,
    with explanations on how to do it.

**** Cash vs. Accrual Accounting

Of course a real accountant would just do this: (accrual based accounting)

2014-05-19 * "Booking tithe”
 Expenses:Tithe     300 USD
 Liabilities:Tithe     -300 USD

2014-05-20 * “Paying tithe”
  Liabilities:Tithe      300 USD
  Assets:Checking  -300 USD

But this records the expense on a different day than when you actually paid it.
That would be a problem if, for example, you live in the US and wanted to claim
a tax deduction for the tithe, in which case you must claim the deduction for
the year the tithe was actually paid (cash based accounting).

This is indeed the right solution to this! Accumulate a liability as you go,
and resolve it with real transactions later on.

This case keeps coming back again and again, of wanting to do accrual
accounting but wanting to do cash declarations. I think we need to have a long
and separate discussion about cash vs accrual accounting and for sure we can
come up with a creative solution that solves this problem.



**** Can I generate a nice year-on-year summary of income and expenses?

  - Including RSP contribs, like my bu spreadsheet that I crafted manually? Can
    I do that? That would be awesome!

**** Maximum Balance

  - Can I compute the maximum value of each account at the end of every year
    (for foreign assets decl.) This would be useful for FBAR / FATCA
    declarations.

**** Complete Return (IRR) on Condo

  - Challenge: Can I compute IRR return on my condo accurately?
    TODO: Add benefits received as an Income, as transactions.
    You should be able to compute the IRR of any Ledger!

**** Taxation Rate

  - Challenge: Can I automatically compute my taxation rate for every year?

**** List of Assets

  - Challenge: Can I obtain a list of my assets at any time?

**** Make a report of currency exposure

  - For a particular balance sheet, report the total currency exposure of the
    ledger. This should be a very simple report, probably in the form of a pie
    chart.  Maybe this pie chart should be located in the capital report
    (possibly makes sense).

**** Capital Gains

  - Capital gains should not count commissions nor on the buy nor on the
    sell side. How do we book them like this?  Can we count this somehow
    automatically? Misc accounts? Not sure.

**** Inflation Adjusted Balance Sheets and Charts

  - It would be AWESOME to look at a balance sheets from the past but
    inflation-adjusted for any date... Answer this question easily:

      "What was I making in 2010 in today's dollar terms?"

  - How would I produce an inflation adjusted version of some charts. Maybe all
    charts should have that option?

**** Statement of Assets (for Will)

  - In order to have someone else be able to take care of your business, you
    should be able to produce a list of the accounts open at the end of the
    period, with the account ids and balances. This should be printable and
    storable, for someone else to take care of your things in case you die.


**** Compare common costs using constant TMV

  - Look at average meal 10 years ago, average electricity, etc. things that
    should be equal, and correct for the time-value-of-money, compare prices
    today with prices then. Maybe come up with some kind of constant unit that
    I can convert everything to.

**** GIFI Reporting

  - You could write a script to automatically fill this form:
    http://www.cra-arc.gc.ca/E/pub/tg/rc4088/rc4088-12e.pdf

      "With Beancount, one thing that would be doable _outside_ of Beancount, as
    a separate script, is to associate a set of accounts to these GIFI codes and
    automatically generate the forms."


** Change List

- Implemented in Python 3, from scratch.

- Internal data structures are more functional, immutable, allowing you to more
  easily create scripts that use the in-memory data. Overall, the new code is
  way simpler and much easier to understand because of this. It's actually
  become dead simple.

- New, simplified, and more consistent (and rigid) syntax will make it possible
  to add more features in the future, and to have parsers in other languages too
  (e.g. Go).

- Booking trades with capital gain tracking should now work.

- The new parser is written in C, so it is much much faster, and future changes
  will be easier

- The new web server fixes annoying rendering issues.

  * Balance sheet amounts can now reported in terms of book values.
  * Debit accounts can now be rendered with positive numbers (color-coded).
  * The internal data structure changes are much more general, and allow, for
    instance, creating a balance sheet at any point in time. In particular, you
    can have a balance sheet at the beginning and end of an exercise.

- Some internal design flaws were fixed, like checks on filtered ledgers showing
  up from incorrect periods.

- Various outputs to text, csv, and xls are now supported for easier sharing.

- The input file is monitored by the server, and can be automatically reloaded.
  This makes it easier to just start the web server, then edit the file to
  update what you need.

- There is no need to specify a filter period anymore; the interface is able to
  realize any required periods, and the GUI provides access to most common
  cross-sections (all, by year, by tag, by payee, transactions with bookings,
  etc.). You should be able to just specify the GUI.

- Client-side javascript has been added for a neater, more compact rendering of
  journals.

- New scripts to extract a list of current positions at any time, and global
  summaries over many years or months.


** Presentation Material

  - Use impress.js to built a visualization of the DE method

  - Record a video, that's an easy way to explain how this works.

  - IDEA!!!  Use drawings a-la-ThinkBig or whatever it is. This will be the
    perfect medium for this. Mix it with video. Start writing a detailed script.

  - Begin with a USB key in hand. "On this 8 GB USB key, I have all of 8 years
    history of financial transactions in my life. Every single price paid that
    went recorded into an account it these.
** Padding documentation from email

  - Put this in the docs to explain "pad"

     > > Ok, restarted example, let's say you begin
     > > accounting in dec 2013, you'll have this:
     > >
     > >   2010-01-01 open
     > >   2010-01-01 pad
     > >   2013-12-04 balance
     > >   2013-12-08 * ...
     > >   2013-12-11 * ...
     > >   2013-12-17 * ...
     > >
     > > eventually, moving forward, you'll get to 2014:
     > >
     > >   2010-01-01 open
     > >   2010-01-01 pad
     > >   2013-12-04 balance
     > >   2013-12-08 * ...
     > >   2013-12-11 * ...
     > >   2013-12-17 * ...
     > >   2013-12-22 * ...
     > >   2013-12-29 * ...
     > >   2014-01-02 * ...
     > >   2014-12-04 balance
     > >   2014-12-06 * ...
     > >
     > > Allright, now you decide you like this, and you
     > > want to enter statements before you started.
     > > You find your paper statement for november, and
     > > fill in:
     > >
     > >   2010-01-01 open
     > >   2010-01-01 pad
     > >   ; here you insert
     > >   2013-11-04 balance
     > >   2013-11-08 * ...
     > >   2013-11-18 * ...
     > >   ...
     > >   ; this is what was there previously
     > >   2013-12-04 balance
     > >   2013-12-08 * ...
     > >   2013-12-11 * ...
     > >   2013-12-17 * ...
     > >   2013-12-22 * ...
     > >   2013-12-29 * ...
     > >   2014-01-02 * ...
     > >   2014-12-04 balance
     > >   2014-12-06 * ...
     > >
     > > Great. Now, notice how the balance for
     > > 2013-11-04 is probably different than that of
     > > 2013-12-04. If instead of a pad directive you
     > > had added a manual adjustment, you'd have to
     > > change it here. This is the beauty of the pad
     > > directive: it automatically does it for you.
     > >
     > > Now, let's keep going backward in time. You dig
     > > around your records, you find September's
     > > statement, but you cannot find the statement
     > > for October, maybe it's lost, or somewhere
     > > else. Fine! You insert a pad directive to
     > > account for those missing transactions:
     > >
     > >   2010-01-01 open
     > >   2010-01-01 pad
     > >
     > >   2013-09-04 balance
     > >   2013-09-05 * ...
     > >   ... september transactions
     > >   2013-09-30 * ...
     > >   2013-10-04 balance
     > >
     > >   ; padding for missing October statement,
     > > where is my statement?
     > >   2013-10-04 pad
     > >   2013-11-04 balance
     > >
     > >   ... november transactions
     > >   2013-11-08 * ...
     > >   2013-11-18 * ...
     > >   ...
     > >   2013-12-04 balance
     > >
     > >   2013-12-08 * ...
     > >   2013-12-11 * ...
     > >   2013-12-17 * ...
     > >   2013-12-22 * ...
     > >   2013-12-29 * ...
     > >   2014-01-02 * ...
     > >   2014-12-04 balance
     > >
     > >   2014-12-06 * ...
     > >
     > > This is the full example.

Improve this bit:

    >   But the detailed explanation cannot be found. There's only one phrase: „Think
    >   of the Equity account as something from the past that you had to give up in
    >   order to obtain the beginning snapshot of the Assets + Liabilities balance.“
    >
    > Great comment. I'll improve this.

 More user comments:

    >   After doing my research, I found about debits and credits, which in Beancount
    >   you represent with positive numbers and negative numbers respectively. I
    >   found that having a name for each group of accounts helps me to think of them
    >   at the same time, e.g. Liabilities+Equity+Income as part of a common thing,
    >   instead of having to research each of it independently.
    >   In the documentation you start speaking about numbers, then about signs, then
    >   about grouping the accounts. Maybe it's better to go top-down and start
    >   saying that there are two types of account (usually +, usually -) and then
    >   divide each group further.
    >
    > I will change that, thanks for the comment.

** Example

  (documentation)
  - Write a worked and detailed example of generating automated transactions in
    the Plugins document.
** Contributor agreement

  * See note at the bottom of: https://github.com/fourier/ztree

      Since ztree is a part of GNU ELPA, it is copyrighted by the Free Software
      Foundation, Inc.. Therefore in order to submit nontrivial changes (with total
      amount of lines > 15), one needs to to grant the right to include your works in
      GNU Emacs to the FSF.

      For this you need to complete this form, and send it to assign@gnu.org. The FSF
      will send you the assignment contract that both you and the FSF will sign.

      For more information one can read here to understand why it is needed.

      As soon as the paperwork is done one can contribute to ztree with bigger pull
      requests. Note what pull requests without paperwork done will not be accepted,
      so please notify the maintainer if everything is in place.


* Name ideas

  - beangrind (new import system)
  - beanroast (new import)a
  - beangreen
  - beanfilter
  - beancocoa
  - beantamp<|MERGE_RESOLUTION|>--- conflicted
+++ resolved
@@ -66,17 +66,15 @@
   - Update the doc about the syntax of ticker, when the code parses a list of
     source/tickers, mention how this is intended to work in the doc.
 
-<<<<<<< HEAD
   - Maybe rename the beancount.ops.prices to beancount.ops.pricedb, this would
     make sense.
 
   - You need to make it possible to easily have other processes create jobs,
     e.g. the returns code for all needed prices, or "every price every friday"
     and then to run those price fetching jobs.
-=======
+
   - Fix important bug with bean-report ... exportpf, the ticker symbols must not
     include the source...
->>>>>>> 33eefecd
 
 
 
