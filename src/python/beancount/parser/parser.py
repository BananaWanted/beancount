--- conflicted
+++ resolved
@@ -116,54 +116,10 @@
     return builder.finalize()
 
 
-<<<<<<< HEAD
-def parse_many(string, level=0):
-    """Parse a string with a snippet of Beancount input and replace vars from caller.
-
-    Args:
-      string: A string with some Beancount input.
-      level: The number of extra stacks to ignore.
-    Returns:
-      A list of entries.
-    Raises:
-      AssertionError: If there are any errors.
-    """
-    # Get the locals in the stack for the callers and produce the final text.
-    frame = inspect.stack()[level+1]
-    varkwds = frame[0].f_locals
-    input_string = textwrap.dedent(string.format(**varkwds))
-
-    # Parse entries and check there are no errors.
-    entries, errors, __ = parse_string(input_string)
-    assert not errors
-
-    return entries
-
-
-def parse_one(string):
-    """Parse a string with single Beancount directive and replace vars from caller.
-
-    Args:
-      string: A string with some Beancount input.
-      level: The number of extra stacks to ignore.
-    Returns:
-      A list of entries.
-    Raises:
-      AssertionError: If there are any errors.
-    """
-    entries = parse_many(string, level=1)
-    assert len(entries) == 1
-    return entries[0]
-
-
-def parsedoc(fun, no_errors=False):
-    """Decorator that parses the function's docstring as an argument.
-=======
 # FIXME: Deprecate this eventually.
 def parsedoc(*args, **kw):
     warnings.warn("parsedoc() is obsolete; use parse_doc() instead.")
     return parse_doc(*args, **kw)
->>>>>>> c6d01a63
 
 def parse_doc(expect_errors=False, allow_incomplete=False):
     """Factory of decorators that parse the function's docstring as an argument.
@@ -225,4 +181,43 @@
         wrapper.__doc__ = None
         return wrapper
 
-    return decorator+    return decorator
+
+
+def parse_many(string, level=0):
+    """Parse a string with a snippet of Beancount input and replace vars from caller.
+
+    Args:
+      string: A string with some Beancount input.
+      level: The number of extra stacks to ignore.
+    Returns:
+      A list of entries.
+    Raises:
+      AssertionError: If there are any errors.
+    """
+    # Get the locals in the stack for the callers and produce the final text.
+    frame = inspect.stack()[level+1]
+    varkwds = frame[0].f_locals
+    input_string = textwrap.dedent(string.format(**varkwds))
+
+    # Parse entries and check there are no errors.
+    entries, errors, __ = parse_string(input_string)
+    assert not errors
+
+    return entries
+
+
+def parse_one(string):
+    """Parse a string with single Beancount directive and replace vars from caller.
+
+    Args:
+      string: A string with some Beancount input.
+      level: The number of extra stacks to ignore.
+    Returns:
+      A list of entries.
+    Raises:
+      AssertionError: If there are any errors.
+    """
+    entries = parse_many(string, level=1)
+    assert len(entries) == 1
+    return entries[0]