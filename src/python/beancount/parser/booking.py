"""Algorithms for 'booking' inventory, that is, the process of finding a
matching lot when reducing the content of an inventory.
"""
__author__ = "Martin Blais <blais@furius.ca>"

import collections

from beancount.core.number import MISSING
from beancount.core import data
from beancount.core import inventory
from beancount.parser import booking_simple
from beancount.parser import booking_full


BookingError = collections.namedtuple('BookingError', 'source message entry')


def book(incomplete_entries, options_map):
    """Book inventory lots and complete all positions with incomplete numbers.

    Args:
      incomplete_entries: A list of directives, with some postings possibly left
        with incomplete amounts as produced by the parser.
      options_map: An options dict as produced by the parser.
    Returns:
      A pair of
        entries: A list of completed entries with all their postings completed.
        errors: New errors produced during interpolation.
    """
    booking_algorithms = {
        'SIMPLE': booking_simple.book,
        'FULL': booking_full.book,
    }
    method_name = options_map['experiment_booking_algorithm']
    errors = []
    try:
        booking_fun = booking_algorithms[method_name]
    except KeyError:
        meta = data.new_metadata(options_map['filename'], 1)
        booking_fun = booking_simple.book
        errors.append(
            BookingError(meta, ("Unsupported booking algorithm: '{}'; "
                                "falling back on SIMPLE method".format(method_name)), None))

<<<<<<< HEAD
    # Get the list of booking methods for each account.
    booking_methods = collections.defaultdict(lambda: options_map["booking_method"])
    for entry in incomplete_entries:
        if isinstance(entry, data.Open) and entry.booking:
            booking_methods[entry.account] = entry.booking

    # Do the booking here!
    entries, booking_errors = booking_fun(incomplete_entries, options_map,
                                          booking_methods)

    if method_name == 'SIMPLE':
        # Check that the inventory reductions are normal-looking.
        validation_errors = validate_inventory_booking(entries, options_map,
                                                       booking_methods)
    else:
        validation_errors = []

    return entries, (errors + booking_errors + validation_errors)
=======
    entries, interpolation_errors = booking_fun(incomplete_entries, options_map)
    missing_errors = validate_missing_eliminated(entries, options_map)
    validation_errors = validate_inventory_booking(entries, options_map)
    return entries, (booking_errors +
                     interpolation_errors +
                     missing_errors +
                     validation_errors)


def validate_missing_eliminated(entries, unused_options_map):
    """Validate that all the missing bits of postings have been eliminated.

    Args:
      entries: A list of directives.
      unused_options_map: An options map.
    Returns:
      A list of errors.
    """
    errors = []
    for entry in entries:
        if isinstance(entry, data.Transaction):
            for posting in entry.postings:
                units = posting.units
                cost = posting.cost
                if (MISSING in (units.number, units.currency) or
                    cost is not None and MISSING in (cost.number, cost.currency,
                                                     cost.date, cost.label)):
                    errors.append(
                        BookingError(entry.meta,
                                     "Transaction has incomplete elements",
                                     entry))
                    break
    return errors
>>>>>>> 775d123b


# FIXME: This goes away. Maybe moves to a pedantic plugin.
def validate_inventory_booking(entries, unused_options_map, booking_methods):
    """Validate that no position at cost is allowed to go negative.

    This routine checks that when a posting reduces a position, existing or not,
    that the subsequent inventory does not result in a position with a negative
    number of units. A negative number of units would only be required for short
    trades of trading spreads on futures, and right now this is not supported.
    It would not be difficult to support this, however, but we want to be strict
    about it, because being pedantic about this is otherwise a great way to
    detect user data entry mistakes.

    Args:
      entries: A list of directives.
      unused_options_map: An options map.
      booking_methods: A mapping of account name to booking method, accumulated
        in the main loop.
    Returns:
      A list of errors.

    """
    errors = []
    balances = collections.defaultdict(inventory.Inventory)
    for entry in entries:
        if isinstance(entry, data.Transaction):
            for posting in entry.postings:
                # Update the balance of each posting on its respective account
                # without allowing booking to a negative position, and if an error
                # is encountered, catch it and return it.
                running_balance = balances[posting.account]
                position_, _ = running_balance.add_position(posting)

                # Skip this check if the booking method is set to ignore it.
                if booking_methods.get(posting.account, None) == data.Booking.NONE:
                    continue

                # Check if the resulting inventory is mixed, which is not
                # allowed under the STRICT method.
                if running_balance.is_mixed():
                    errors.append(
                        BookingError(
                            entry.meta,
                            ("Reducing position results in inventory with positive "
                             "and negative lots: {}").format(position_),
                            entry))

    return errors<|MERGE_RESOLUTION|>--- conflicted
+++ resolved
@@ -6,10 +6,10 @@
 import collections
 
 from beancount.core.number import MISSING
+from beancount.parser import booking_simple
+from beancount.parser import booking_full
 from beancount.core import data
 from beancount.core import inventory
-from beancount.parser import booking_simple
-from beancount.parser import booking_full
 
 
 BookingError = collections.namedtuple('BookingError', 'source message entry')
@@ -42,7 +42,6 @@
             BookingError(meta, ("Unsupported booking algorithm: '{}'; "
                                 "falling back on SIMPLE method".format(method_name)), None))
 
-<<<<<<< HEAD
     # Get the list of booking methods for each account.
     booking_methods = collections.defaultdict(lambda: options_map["booking_method"])
     for entry in incomplete_entries:
@@ -60,15 +59,10 @@
     else:
         validation_errors = []
 
-    return entries, (errors + booking_errors + validation_errors)
-=======
-    entries, interpolation_errors = booking_fun(incomplete_entries, options_map)
+    # Check for MISSING elements remaining.
     missing_errors = validate_missing_eliminated(entries, options_map)
-    validation_errors = validate_inventory_booking(entries, options_map)
-    return entries, (booking_errors +
-                     interpolation_errors +
-                     missing_errors +
-                     validation_errors)
+
+    return entries, (errors + booking_errors + validation_errors + missing_errors)
 
 
 def validate_missing_eliminated(entries, unused_options_map):
@@ -95,7 +89,6 @@
                                      entry))
                     break
     return errors
->>>>>>> 775d123b
 
 
 # FIXME: This goes away. Maybe moves to a pedantic plugin.
