--- conflicted
+++ resolved
@@ -59,10 +59,7 @@
 
 import collections
 import io
-<<<<<<< HEAD
 import enum
-=======
->>>>>>> 6595a04a
 from decimal import Decimal
 
 # pylint: disable=invalid-name
