"""
Tests for general utils.
"""
__author__ = "Martin Blais <blais@furius.ca>"

import unittest
import re
import time
import textwrap
import sys
from collections import namedtuple

from beancount.utils import misc_utils
from beancount.utils import test_utils


class TestMiscUtils(unittest.TestCase):

    def test_log_time(self):
        with test_utils.capture() as stdout:
            with misc_utils.log_time('test-op', None):
                time.sleep(0.1)
        self.assertEqual("", stdout.getvalue())

        with test_utils.capture() as stdout:
            with misc_utils.log_time('test-op', sys.stdout.write):
                time.sleep(0.1)
        self.assertTrue(re.search("Operation", stdout.getvalue()))
        self.assertTrue(re.search("Time", stdout.getvalue()))

    def test_box(self):
        with test_utils.capture() as stdout:
            with misc_utils.box():
                print('A')
        self.assertEqual(textwrap.dedent("""
          ,----------------
          A
          `----------------
        """), stdout.getvalue())

        with test_utils.capture() as stdout:
            with misc_utils.box('entries'):
                print('A')
        self.assertEqual(textwrap.dedent("""
          ,--------(entries)--------
          A
          `-------------------------
        """), stdout.getvalue())

    def test_swallow(self):
        with misc_utils.swallow(ValueError):
            pass

        with misc_utils.swallow(ValueError):
            raise ValueError("Should not trickle out")

        with self.assertRaises(ValueError):
            with misc_utils.swallow(IOError):
                raise ValueError("Should not trickle out")

    def test_groupby(self):
        data = [('a', 1), ('b', 2), ('c', 3), ('d', 4)]
        grouped = misc_utils.groupby(lambda x: x[0], data)
        self.assertEqual(set(['a', 'b', 'c', 'd']), grouped.keys())
        self.assertEqual(
            [[('a', 1)], [('b', 2)], [('c', 3)], [('d', 4)]],
            sorted(grouped.values()))

    def test_filter_type(self):
        # pylint: disable=invalid-name
        class A: pass
        class B: pass
        class C: pass
        data = [x() for x in [A, B, A, A, C, B, C, A]]
        self.assertEqual([A, A, A, A],
                         list(map(type, misc_utils.filter_type(data, A))))

    def test_longest(self):
        data = [(1,), (2, 3, 4, 5), (2, 3)]
        self.assertEqual((2, 3, 4, 5), misc_utils.longest(data))

    def test_skipiter(self):
        self.assertEqual([0, 3, 6, 9], list(misc_utils.skipiter(range(10), 3)))

    def test_get_tuple_values(self):
        # pylint: disable=invalid-name
        Something = namedtuple('Something', 'a b c d e')
        SomethingElse = namedtuple('SomethingElse', 'f g h')
        class A(str): pass
        ntuple = Something(1, 2, SomethingElse(A('a'), None, 2), [A('b'), 'c'], 5)
        values = misc_utils.get_tuple_values(ntuple, lambda x: isinstance(x, A))
        self.assertEqual([A('a'), A('b')], list(values))

    def test_replace_tuple_values(self):
        # pylint: disable=invalid-name
        Something = namedtuple('Something', 'a b c d e')
        SomethingElse = namedtuple('SomethingElse', 'f g')

        something = Something(1, 2, '3', SomethingElse(10, '11'),
                              [SomethingElse(100, '101')])
        replacements = {'3': '3000', '101': '1010', '11': '1100'}
        something_else = misc_utils.replace_namedtuple_values(
            something,
            lambda x: isinstance(x, str),
            lambda x: replacements.get(x, x))

        expected = Something(a=1, b=2, c='3000',
                             d=SomethingElse(f=10, g='1100'),
                             e=[SomethingElse(f=100, g='1010')])
        self.assertEqual(expected, something_else)

    def test_compute_unique_clean_ids(self):
        self.assertEqual({'a': 'a', 'b': 'b', 'c': 'c'},
                         misc_utils.compute_unique_clean_ids(['a', 'b', 'c']))

        self.assertEqual({'a-b': 'a-b', 'a_b': 'a b'},
                         misc_utils.compute_unique_clean_ids(['a b', 'a-b']))

        self.assertEqual({'a_b': 'a_b', 'ab': 'a b'},
                         misc_utils.compute_unique_clean_ids(['a b', 'a_b']))

    def test_map_namedtuple_attributes(self):
        # pylint: disable=invalid-name
        Test = namedtuple('Test', 'a b c d')
        test = Test(None, None, 1, 2)
        new_test = misc_utils.map_namedtuple_attributes(
            ('b', 'd'), lambda num: num if num is None else num * 10, test)
        self.assertEqual(Test(None, None, 1, 20), new_test)

    def test_staticvar(self):
        @misc_utils.staticvar('a', 42)
        def foo():
            return foo.a
        self.assertEqual(42, foo())
        self.assertEqual(42, foo.a)

    def test_first_paragraph(self):
        docstring = textwrap.dedent("""\
          Dump the lexer output for a Beancount syntax file.
          Bla di blah.

          Args:
            filename: A string, the Beancount input filename.
        """)
        self.assertEqual('Dump the lexer output for a Beancount syntax file. Bla di blah.',
                         misc_utils.first_paragraph(docstring))

    def test_get_screen_width(self):
        max_width = misc_utils.get_screen_width()
        self.assertTrue(type(int), max_width)
        # Note: Allow zero because the console function fails in nose when
        # capture is disabled.
        self.assertLess(-1, max_width)

<<<<<<< HEAD
    def test_get_screen_height(self):
        max_height = misc_utils.get_screen_height()
        self.assertTrue(type(int), max_height)
        # Note: Allow zero because the console function fails in nose when
        # capture is disabled.
        self.assertLess(-1, max_height)

    def test_cmptuple(self):
        # pylint: disable=invalid-name
        One = misc_utils.cmptuple('Bla', 'a b c')
        Two = misc_utils.cmptuple('Bli', 'd e f')

        args = (1, 2, 3)
        one = One(*args)
        two = Two(*args)
        self.assertFalse(one == two)


class TestUniquify(unittest.TestCase):

    def test_sorted_uniquify_first(self):
        data = [('d', 9),
                ('b', 4),
                ('c', 8),
                ('c', 6),
                ('c', 7),
                ('a', 3),
                ('a', 1),
                ('a', 2),
                ('b', 5)]
        unique_data = misc_utils.sorted_uniquify(data, lambda x: x[0], last=False)
        self.assertEqual([('a', 3), ('b', 4), ('c', 8), ('d', 9)],
                         list(unique_data))

    def test_sorted_uniquify_last(self):
        data = [('d', 9),
                ('b', 4),
                ('c', 8),
                ('c', 6),
                ('c', 7),
                ('a', 3),
                ('a', 1),
                ('a', 2),
                ('b', 5)]
        unique_data = misc_utils.sorted_uniquify(data, lambda x: x[0], last=True)
        self.assertEqual([('a', 2), ('b', 5), ('c', 7), ('d', 9)],
                         list(unique_data))

    def test_uniquify_first(self):
        data = [('d', 9),
                ('b', 4),
                ('c', 8),
                ('c', 6),
                ('c', 7),
                ('a', 3),
                ('a', 1),
                ('a', 2),
                ('b', 5)]
        unique_data = misc_utils.uniquify(data, lambda x: x[0], last=False)
        self.assertEqual([('d', 9), ('b', 4), ('c', 8), ('a', 3)],
                         list(unique_data))

    def test_uniquify_last(self):
        data = [('d', 9),
                ('b', 4),
                ('c', 8),
                ('c', 6),
                ('c', 7),
                ('a', 3),
                ('a', 1),
                ('a', 2),
                ('b', 5)]
        unique_data = misc_utils.uniquify(data, lambda x: x[0], last=True)
        self.assertEqual([('d', 9), ('c', 7), ('a', 2), ('b', 5)],
                         list(unique_data))
=======

class TestDistribution(unittest.TestCase):

    def test_distribution(self):
        dist = misc_utils.Distribution()
        dist.update(1)
        dist.update(2)
        dist.update(2)
        dist.update(2)
        dist.update(3)
        dist.update(3)
        dist.update(4)
        self.assertEqual(2, dist.mode())
>>>>>>> ad482e6d
<|MERGE_RESOLUTION|>--- conflicted
+++ resolved
@@ -152,7 +152,6 @@
         # capture is disabled.
         self.assertLess(-1, max_width)
 
-<<<<<<< HEAD
     def test_get_screen_height(self):
         max_height = misc_utils.get_screen_height()
         self.assertTrue(type(int), max_height)
@@ -228,7 +227,7 @@
         unique_data = misc_utils.uniquify(data, lambda x: x[0], last=True)
         self.assertEqual([('d', 9), ('c', 7), ('a', 2), ('b', 5)],
                          list(unique_data))
-=======
+
 
 class TestDistribution(unittest.TestCase):
 
@@ -241,5 +240,4 @@
         dist.update(3)
         dist.update(3)
         dist.update(4)
-        self.assertEqual(2, dist.mode())
->>>>>>> ad482e6d
+        self.assertEqual(2, dist.mode())